use super::{
    buffer, movement, Anchor, Bias, Buffer, BufferElement, DisplayMap, DisplayPoint, Point,
    Selection, SelectionSetId, ToOffset, ToPoint,
};
use crate::{settings::Settings, watch, workspace, worktree::FileHandle};
use anyhow::Result;
use futures_core::future::LocalBoxFuture;
use gpui::{
    fonts::Properties as FontProperties, keymap::Binding, text_layout, AppContext, ClipboardItem,
    Element, ElementBox, Entity, FontCache, ModelHandle, MutableAppContext, View, ViewContext,
    WeakViewHandle,
};
use gpui::{geometry::vector::Vector2F, TextLayoutCache};
use parking_lot::Mutex;
use serde::{Deserialize, Serialize};
use smallvec::SmallVec;
use smol::Timer;
use std::{
    cmp::{self, Ordering},
    fmt::Write,
    iter::FromIterator,
    mem,
    ops::Range,
    path::Path,
    sync::Arc,
    time::Duration,
};

const CURSOR_BLINK_INTERVAL: Duration = Duration::from_millis(500);

pub fn init(app: &mut MutableAppContext) {
    app.add_bindings(vec![
        Binding::new("backspace", "buffer:backspace", Some("BufferView")),
        Binding::new("ctrl-h", "buffer:backspace", Some("BufferView")),
        Binding::new("delete", "buffer:delete", Some("BufferView")),
        Binding::new("ctrl-d", "buffer:delete", Some("BufferView")),
        Binding::new("enter", "buffer:newline", Some("BufferView")),
        Binding::new("ctrl-shift-K", "buffer:delete_line", Some("BufferView")),
        Binding::new(
            "alt-backspace",
            "buffer:delete_to_previous_word_boundary",
            Some("BufferView"),
        ),
        Binding::new(
            "alt-delete",
            "buffer:delete_to_next_word_boundary",
            Some("BufferView"),
        ),
        Binding::new(
            "cmd-backspace",
            "buffer:delete_to_beginning_of_line",
            Some("BufferView"),
        ),
        Binding::new(
            "cmd-delete",
            "buffer:delete_to_end_of_line",
            Some("BufferView"),
        ),
        Binding::new("cmd-shift-D", "buffer:duplicate_line", Some("BufferView")),
        Binding::new("ctrl-cmd-up", "buffer:move_line_up", Some("BufferView")),
        Binding::new("ctrl-cmd-down", "buffer:move_line_down", Some("BufferView")),
        Binding::new("cmd-x", "buffer:cut", Some("BufferView")),
        Binding::new("cmd-c", "buffer:copy", Some("BufferView")),
        Binding::new("cmd-v", "buffer:paste", Some("BufferView")),
        Binding::new("cmd-z", "buffer:undo", Some("BufferView")),
        Binding::new("cmd-shift-Z", "buffer:redo", Some("BufferView")),
        Binding::new("up", "buffer:move_up", Some("BufferView")),
        Binding::new("down", "buffer:move_down", Some("BufferView")),
        Binding::new("left", "buffer:move_left", Some("BufferView")),
        Binding::new("right", "buffer:move_right", Some("BufferView")),
        Binding::new(
            "alt-left",
            "buffer:move_to_previous_word_boundary",
            Some("BufferView"),
        ),
        Binding::new(
            "alt-right",
            "buffer:move_to_next_word_boundary",
            Some("BufferView"),
        ),
        Binding::new(
            "cmd-left",
            "buffer:move_to_beginning_of_line",
            Some("BufferView"),
        ),
        Binding::new(
            "ctrl-a",
            "buffer:move_to_beginning_of_line",
            Some("BufferView"),
        ),
        Binding::new(
            "cmd-right",
            "buffer:move_to_end_of_line",
            Some("BufferView"),
        ),
        Binding::new("ctrl-e", "buffer:move_to_end_of_line", Some("BufferView")),
        Binding::new("cmd-up", "buffer:move_to_beginning", Some("BufferView")),
        Binding::new("cmd-down", "buffer:move_to_end", Some("BufferView")),
        Binding::new("shift-up", "buffer:select_up", Some("BufferView")),
        Binding::new("shift-down", "buffer:select_down", Some("BufferView")),
        Binding::new("shift-left", "buffer:select_left", Some("BufferView")),
        Binding::new("shift-right", "buffer:select_right", Some("BufferView")),
        Binding::new(
            "alt-shift-left",
            "buffer:select_to_previous_word_boundary",
            Some("BufferView"),
        ),
        Binding::new(
            "alt-shift-right",
            "buffer:select_to_next_word_boundary",
            Some("BufferView"),
        ),
        Binding::new(
            "cmd-shift-left",
            "buffer:select_to_beginning_of_line",
            Some("BufferView"),
        )
        .with_arg(true),
        Binding::new(
            "ctrl-shift-A",
            "buffer:select_to_beginning_of_line",
            Some("BufferView"),
        )
        .with_arg(true),
        Binding::new(
            "cmd-shift-right",
            "buffer:select_to_end_of_line",
            Some("BufferView"),
        ),
        Binding::new(
            "ctrl-shift-E",
            "buffer:select_to_end_of_line",
            Some("BufferView"),
        ),
        Binding::new(
            "cmd-shift-up",
            "buffer:select_to_beginning",
            Some("BufferView"),
        ),
        Binding::new("cmd-shift-down", "buffer:select_to_end", Some("BufferView")),
        Binding::new("cmd-a", "buffer:select_all", Some("BufferView")),
        Binding::new("pageup", "buffer:page_up", Some("BufferView")),
        Binding::new("pagedown", "buffer:page_down", Some("BufferView")),
        Binding::new("alt-cmd-[", "buffer:fold", Some("BufferView")),
        Binding::new("alt-cmd-]", "buffer:unfold", Some("BufferView")),
        Binding::new(
            "alt-cmd-f",
            "buffer:fold_selected_ranges",
            Some("BufferView"),
        ),
    ]);

    app.add_action("buffer:scroll", BufferView::scroll);
    app.add_action("buffer:select", BufferView::select);
    app.add_action("buffer:insert", BufferView::insert);
    app.add_action("buffer:newline", BufferView::newline);
    app.add_action("buffer:backspace", BufferView::backspace);
    app.add_action("buffer:delete", BufferView::delete);
    app.add_action("buffer:delete_line", BufferView::delete_line);
    app.add_action(
        "buffer:delete_to_previous_word_boundary",
        BufferView::delete_to_previous_word_boundary,
    );
    app.add_action(
        "buffer:delete_to_next_word_boundary",
        BufferView::delete_to_next_word_boundary,
    );
    app.add_action(
        "buffer:delete_to_beginning_of_line",
        BufferView::delete_to_beginning_of_line,
    );
    app.add_action(
        "buffer:delete_to_end_of_line",
        BufferView::delete_to_end_of_line,
    );
    app.add_action("buffer:duplicate_line", BufferView::duplicate_line);
    app.add_action("buffer:move_line_up", BufferView::move_line_up);
    app.add_action("buffer:move_line_down", BufferView::move_line_down);
    app.add_action("buffer:cut", BufferView::cut);
    app.add_action("buffer:copy", BufferView::copy);
    app.add_action("buffer:paste", BufferView::paste);
    app.add_action("buffer:undo", BufferView::undo);
    app.add_action("buffer:redo", BufferView::redo);
    app.add_action("buffer:move_up", BufferView::move_up);
    app.add_action("buffer:move_down", BufferView::move_down);
    app.add_action("buffer:move_left", BufferView::move_left);
    app.add_action("buffer:move_right", BufferView::move_right);
    app.add_action(
        "buffer:move_to_previous_word_boundary",
        BufferView::move_to_previous_word_boundary,
    );
    app.add_action(
        "buffer:move_to_next_word_boundary",
        BufferView::move_to_next_word_boundary,
    );
    app.add_action(
        "buffer:move_to_beginning_of_line",
        BufferView::move_to_beginning_of_line,
    );
    app.add_action(
        "buffer:move_to_end_of_line",
        BufferView::move_to_end_of_line,
    );
    app.add_action("buffer:move_to_beginning", BufferView::move_to_beginning);
    app.add_action("buffer:move_to_end", BufferView::move_to_end);
    app.add_action("buffer:select_up", BufferView::select_up);
    app.add_action("buffer:select_down", BufferView::select_down);
    app.add_action("buffer:select_left", BufferView::select_left);
    app.add_action("buffer:select_right", BufferView::select_right);
    app.add_action(
        "buffer:select_to_previous_word_boundary",
        BufferView::select_to_previous_word_boundary,
    );
    app.add_action(
        "buffer:select_to_next_word_boundary",
        BufferView::select_to_next_word_boundary,
    );
    app.add_action(
        "buffer:select_to_beginning_of_line",
        BufferView::select_to_beginning_of_line,
    );
    app.add_action(
        "buffer:select_to_end_of_line",
        BufferView::select_to_end_of_line,
    );
    app.add_action(
        "buffer:select_to_beginning",
        BufferView::select_to_beginning,
    );
    app.add_action("buffer:select_to_end", BufferView::select_to_end);
    app.add_action("buffer:select_all", BufferView::select_all);
    app.add_action("buffer:page_up", BufferView::page_up);
    app.add_action("buffer:page_down", BufferView::page_down);
    app.add_action("buffer:fold", BufferView::fold);
    app.add_action("buffer:unfold", BufferView::unfold);
    app.add_action(
        "buffer:fold_selected_ranges",
        BufferView::fold_selected_ranges,
    );
}

pub enum SelectAction {
    Begin {
        position: DisplayPoint,
        add: bool,
    },
    Update {
        position: DisplayPoint,
        scroll_position: Vector2F,
    },
    End,
}

pub struct BufferView {
    handle: WeakViewHandle<Self>,
    buffer: ModelHandle<Buffer>,
<<<<<<< HEAD
    display_map: DisplayMap,
=======
    file: Option<FileHandle>,
    display_map: ModelHandle<DisplayMap>,
>>>>>>> 2ce9f271
    selection_set_id: SelectionSetId,
    pending_selection: Option<Selection>,
    scroll_position: Mutex<Vector2F>,
    autoscroll_requested: Mutex<bool>,
    settings: watch::Receiver<Settings>,
    focused: bool,
    cursors_visible: bool,
    blink_epoch: usize,
    blinking_paused: bool,
    single_line: bool,
}

#[derive(Serialize, Deserialize)]
struct ClipboardSelection {
    len: usize,
    is_entire_line: bool,
}

impl BufferView {
    pub fn single_line(settings: watch::Receiver<Settings>, ctx: &mut ViewContext<Self>) -> Self {
        let buffer = ctx.add_model(|_| Buffer::new(0, String::new()));
        let mut view = Self::for_buffer(buffer, None, settings, ctx);
        view.single_line = true;
        view
    }

    pub fn for_buffer(
        buffer: ModelHandle<Buffer>,
        file: Option<FileHandle>,
        settings: watch::Receiver<Settings>,
        ctx: &mut ViewContext<Self>,
    ) -> Self {
        settings.notify_view_on_change(ctx);

        if let Some(file) = file.as_ref() {
            file.observe_from_view(ctx, |_, _, ctx| ctx.emit(Event::FileHandleChanged));
        }

        ctx.observe_model(&buffer, Self::on_buffer_changed);
        ctx.subscribe_to_model(&buffer, Self::on_buffer_event);
<<<<<<< HEAD
        let display_map = DisplayMap::new(
            buffer.clone(),
            smol::block_on(settings.read()).tab_size,
            ctx.as_ref(),
        );
=======
        let display_map = ctx.add_model(|ctx| {
            DisplayMap::new(
                buffer.clone(),
                smol::block_on(settings.read()).tab_size,
                ctx,
            )
        });
        ctx.observe_model(&display_map, Self::on_display_map_changed);
>>>>>>> 2ce9f271

        let (selection_set_id, _) = buffer.update(ctx, |buffer, ctx| {
            buffer.add_selection_set(
                vec![Selection {
                    start: buffer.anchor_before(0).unwrap(),
                    end: buffer.anchor_before(0).unwrap(),
                    reversed: false,
                    goal_column: None,
                }],
                Some(ctx),
            )
        });
        Self {
            handle: ctx.handle().downgrade(),
            buffer,
            file,
            display_map,
            selection_set_id,
            pending_selection: None,
            scroll_position: Mutex::new(Vector2F::zero()),
            autoscroll_requested: Mutex::new(false),
            settings,
            focused: false,
            cursors_visible: false,
            blink_epoch: 0,
            blinking_paused: false,
            single_line: false,
        }
    }

    pub fn buffer(&self) -> &ModelHandle<Buffer> {
        &self.buffer
    }

    pub fn is_gutter_visible(&self) -> bool {
        !self.single_line
    }

    fn scroll(&mut self, scroll_position: &Vector2F, ctx: &mut ViewContext<Self>) {
        *self.scroll_position.lock() = *scroll_position;
        ctx.notify();
    }

    pub fn scroll_position(&self) -> Vector2F {
        *self.scroll_position.lock()
    }

    pub fn clamp_scroll_left(&self, max: f32) {
        let mut scroll_position = self.scroll_position.lock();
        let scroll_left = scroll_position.x();
        scroll_position.set_x(scroll_left.min(max));
    }

    pub fn autoscroll_vertically(
        &self,
        viewport_height: f32,
        line_height: f32,
        app: &AppContext,
    ) -> bool {
        let mut scroll_position = self.scroll_position.lock();
        let scroll_top = scroll_position.y();
        scroll_position.set_y(scroll_top.min(self.max_point(app).row().saturating_sub(1) as f32));

        let mut autoscroll_requested = self.autoscroll_requested.lock();
        if *autoscroll_requested {
            *autoscroll_requested = false;
        } else {
            return false;
        }

        let visible_lines = viewport_height / line_height;
        let first_cursor_top = self
            .selections(app)
            .first()
            .unwrap()
            .head()
            .to_display_point(&self.display_map, app)
            .unwrap()
            .row() as f32;
        let last_cursor_bottom = self
            .selections(app)
            .last()
            .unwrap()
            .head()
            .to_display_point(&self.display_map, app)
            .unwrap()
            .row() as f32
            + 1.0;

        let margin = ((visible_lines - (last_cursor_bottom - first_cursor_top)) / 2.0)
            .floor()
            .min(3.0);
        if margin < 0.0 {
            return false;
        }

        let target_top = (first_cursor_top - margin).max(0.0);
        let target_bottom = last_cursor_bottom + margin;
        let start_row = scroll_position.y();
        let end_row = start_row + visible_lines;

        if target_top < start_row {
            scroll_position.set_y(target_top);
        } else if target_bottom >= end_row {
            scroll_position.set_y(target_bottom - visible_lines);
        }

        true
    }

    pub fn autoscroll_horizontally(
        &self,
        start_row: u32,
        viewport_width: f32,
        scroll_width: f32,
        max_glyph_width: f32,
        layouts: &[Arc<text_layout::Line>],
        ctx: &AppContext,
    ) {
        let mut target_left = std::f32::INFINITY;
        let mut target_right = 0.0_f32;
        for selection in self.selections(ctx) {
            let head = selection
                .head()
                .to_display_point(&self.display_map, ctx)
                .unwrap();
            let start_column = head.column().saturating_sub(3);
            let end_column = cmp::min(
                self.display_map.line_len(head.row(), ctx).unwrap(),
                head.column() + 3,
            );
            target_left = target_left
                .min(layouts[(head.row() - start_row) as usize].x_for_index(start_column as usize));
            target_right = target_right.max(
                layouts[(head.row() - start_row) as usize].x_for_index(end_column as usize)
                    + max_glyph_width,
            );
        }
        target_right = target_right.min(scroll_width);

        if target_right - target_left > viewport_width {
            return;
        }

        let mut scroll_position = self.scroll_position.lock();
        let scroll_left = scroll_position.x() * max_glyph_width;
        let scroll_right = scroll_left + viewport_width;

        if target_left < scroll_left {
            scroll_position.set_x(target_left / max_glyph_width);
        } else if target_right > scroll_right {
            scroll_position.set_x((target_right - viewport_width) / max_glyph_width);
        }
    }

    fn select(&mut self, arg: &SelectAction, ctx: &mut ViewContext<Self>) {
        match arg {
            SelectAction::Begin { position, add } => self.begin_selection(*position, *add, ctx),
            SelectAction::Update {
                position,
                scroll_position,
            } => self.update_selection(*position, *scroll_position, ctx),
            SelectAction::End => self.end_selection(ctx),
        }
    }

    fn begin_selection(&mut self, position: DisplayPoint, add: bool, ctx: &mut ViewContext<Self>) {
        if !self.focused {
            ctx.focus_self();
            ctx.emit(Event::Activate);
        }

        let cursor = self
            .display_map
            .anchor_before(position, Bias::Left, ctx.as_ref())
            .unwrap();
        let selection = Selection {
            start: cursor.clone(),
            end: cursor,
            reversed: false,
            goal_column: None,
        };

        if !add {
            self.update_selections(Vec::new(), false, ctx);
        }
        self.pending_selection = Some(selection);

        ctx.notify();
    }

    fn update_selection(
        &mut self,
        position: DisplayPoint,
        scroll_position: Vector2F,
        ctx: &mut ViewContext<Self>,
    ) {
        let buffer = self.buffer.read(ctx);
        let cursor = self
            .display_map
            .anchor_before(position, Bias::Left, ctx.as_ref())
            .unwrap();
        if let Some(selection) = self.pending_selection.as_mut() {
            selection.set_head(buffer, cursor);
        } else {
            log::error!("update_selection dispatched with no pending selection");
            return;
        }

        *self.scroll_position.lock() = scroll_position;

        ctx.notify();
    }

    fn end_selection(&mut self, ctx: &mut ViewContext<Self>) {
        if let Some(selection) = self.pending_selection.take() {
            let ix = self.selection_insertion_index(&selection.start, ctx.as_ref());
            let mut selections = self.selections(ctx.as_ref()).to_vec();
            selections.insert(ix, selection);
            self.update_selections(selections, false, ctx);
        } else {
            log::error!("end_selection dispatched with no pending selection");
        }
    }

    pub fn is_selecting(&self) -> bool {
        self.pending_selection.is_some()
    }

    fn select_ranges<I, T>(&mut self, ranges: I, autoscroll: bool, ctx: &mut ViewContext<Self>)
    where
        I: IntoIterator<Item = Range<T>>,
        T: ToOffset,
    {
        let buffer = self.buffer.read(ctx);
        let mut selections = Vec::new();
        for range in ranges {
            let mut start = range.start.to_offset(buffer).unwrap();
            let mut end = range.end.to_offset(buffer).unwrap();
            let reversed = if start > end {
                mem::swap(&mut start, &mut end);
                true
            } else {
                false
            };
            selections.push(Selection {
                start: buffer.anchor_before(start).unwrap(),
                end: buffer.anchor_before(end).unwrap(),
                reversed,
                goal_column: None,
            });
        }
        self.update_selections(selections, autoscroll, ctx);
    }

    #[cfg(test)]
    fn select_display_ranges<'a, T>(&mut self, ranges: T, ctx: &mut ViewContext<Self>) -> Result<()>
    where
        T: IntoIterator<Item = &'a Range<DisplayPoint>>,
    {
        let mut selections = Vec::new();
        for range in ranges {
            let mut start = range.start;
            let mut end = range.end;
            let reversed = if start > end {
                mem::swap(&mut start, &mut end);
                true
            } else {
                false
            };

            selections.push(Selection {
                start: self
                    .display_map
                    .anchor_before(start, Bias::Left, ctx.as_ref())?,
                end: self
                    .display_map
                    .anchor_before(end, Bias::Left, ctx.as_ref())?,
                reversed,
                goal_column: None,
            });
        }
        self.update_selections(selections, false, ctx);
        Ok(())
    }

    pub fn insert(&mut self, text: &String, ctx: &mut ViewContext<Self>) {
        let mut offset_ranges = SmallVec::<[Range<usize>; 32]>::new();
        {
            let buffer = self.buffer.read(ctx);
            for selection in self.selections(ctx.as_ref()) {
                let start = selection.start.to_offset(buffer).unwrap();
                let end = selection.end.to_offset(buffer).unwrap();
                offset_ranges.push(start..end);
            }
        }

        self.start_transaction(ctx);
        let mut new_selections = Vec::new();
        self.buffer.update(ctx, |buffer, ctx| {
            if let Err(error) = buffer.edit(offset_ranges.iter().cloned(), text.as_str(), Some(ctx))
            {
                log::error!("error inserting text: {}", error);
            };
            let char_count = text.chars().count() as isize;
            let mut delta = 0_isize;
            new_selections = offset_ranges
                .into_iter()
                .map(|range| {
                    let start = range.start as isize;
                    let end = range.end as isize;
                    let anchor = buffer
                        .anchor_before((start + delta + char_count) as usize)
                        .unwrap();
                    let deleted_count = end - start;
                    delta += char_count - deleted_count;
                    Selection {
                        start: anchor.clone(),
                        end: anchor,
                        reversed: false,
                        goal_column: None,
                    }
                })
                .collect();
        });

        self.update_selections(new_selections, true, ctx);
        self.end_transaction(ctx);
    }

    fn newline(&mut self, _: &(), ctx: &mut ViewContext<Self>) {
        if self.single_line {
            ctx.propagate_action();
        } else {
            self.insert(&"\n".into(), ctx);
        }
    }

    pub fn backspace(&mut self, _: &(), ctx: &mut ViewContext<Self>) {
        self.start_transaction(ctx);
        let mut selections = self.selections(ctx.as_ref()).to_vec();
        {
            let buffer = self.buffer.read(ctx);
            for selection in &mut selections {
                let range = selection.range(buffer);
                if range.start == range.end {
                    let head = selection
                        .head()
                        .to_display_point(&self.display_map, ctx.as_ref())
                        .unwrap();
                    let cursor = self
                        .display_map
                        .anchor_before(
                            movement::left(&self.display_map, head, ctx.as_ref()).unwrap(),
                            Bias::Left,
                            ctx.as_ref(),
                        )
                        .unwrap();
                    selection.set_head(&buffer, cursor);
                    selection.goal_column = None;
                }
            }
        }

        self.update_selections(selections, true, ctx);
        self.insert(&String::new(), ctx);
        self.end_transaction(ctx);
    }

    pub fn delete(&mut self, _: &(), ctx: &mut ViewContext<Self>) {
        self.start_transaction(ctx);
        let mut selections = self.selections(ctx.as_ref()).to_vec();
        {
            let buffer = self.buffer.read(ctx);
            for selection in &mut selections {
                let range = selection.range(buffer);
                if range.start == range.end {
                    let head = selection
                        .head()
                        .to_display_point(&self.display_map, ctx.as_ref())
                        .unwrap();
                    let cursor = self
                        .display_map
                        .anchor_before(
                            movement::right(&self.display_map, head, ctx.as_ref()).unwrap(),
                            Bias::Right,
                            ctx.as_ref(),
                        )
                        .unwrap();
                    selection.set_head(&buffer, cursor);
                    selection.goal_column = None;
                }
            }
        }

        self.update_selections(selections, true, ctx);
        self.insert(&String::new(), ctx);
        self.end_transaction(ctx);
    }

    pub fn delete_line(&mut self, _: &(), ctx: &mut ViewContext<Self>) {
        self.start_transaction(ctx);

        let app = ctx.as_ref();
        let buffer = self.buffer.read(app);

        let mut new_cursors = Vec::new();
        let mut edit_ranges = Vec::new();

        let mut selections = self.selections(app).iter().peekable();
        while let Some(selection) = selections.next() {
            let (mut rows, _) = selection.buffer_rows_for_display_rows(&self.display_map, app);
            let goal_display_column = selection
                .head()
                .to_display_point(&self.display_map, app)
                .unwrap()
                .column();

            // Accumulate contiguous regions of rows that we want to delete.
            while let Some(next_selection) = selections.peek() {
                let (next_rows, _) =
                    next_selection.buffer_rows_for_display_rows(&self.display_map, app);
                if next_rows.start <= rows.end {
                    rows.end = next_rows.end;
                    selections.next().unwrap();
                } else {
                    break;
                }
            }

            let mut edit_start = Point::new(rows.start, 0).to_offset(buffer).unwrap();
            let edit_end;
            let cursor_buffer_row;
            if let Ok(end_offset) = Point::new(rows.end, 0).to_offset(buffer) {
                // If there's a line after the range, delete the \n from the end of the row range
                // and position the cursor on the next line.
                edit_end = end_offset;
                cursor_buffer_row = rows.end;
            } else {
                // If there isn't a line after the range, delete the \n from the line before the
                // start of the row range and position the cursor there.
                edit_start = edit_start.saturating_sub(1);
                edit_end = buffer.len();
                cursor_buffer_row = rows.start.saturating_sub(1);
            }

            let mut cursor = Point::new(cursor_buffer_row, 0)
                .to_display_point(&self.display_map, app)
                .unwrap();
            *cursor.column_mut() = cmp::min(
                goal_display_column,
                self.display_map.line_len(cursor.row(), app).unwrap(),
            );

            new_cursors.push(
                cursor
                    .to_buffer_point(&self.display_map, Bias::Left, app)
                    .unwrap(),
            );
            edit_ranges.push(edit_start..edit_end);
        }

        new_cursors.sort_unstable();
        let new_selections = new_cursors
            .into_iter()
            .map(|cursor| buffer.anchor_before(cursor).unwrap())
            .map(|anchor| Selection {
                start: anchor.clone(),
                end: anchor,
                reversed: false,
                goal_column: None,
            })
            .collect();
        self.buffer
            .update(ctx, |buffer, ctx| buffer.edit(edit_ranges, "", Some(ctx)))
            .unwrap();
        self.update_selections(new_selections, true, ctx);
        self.end_transaction(ctx);
    }

    pub fn duplicate_line(&mut self, _: &(), ctx: &mut ViewContext<Self>) {
        self.start_transaction(ctx);

        let mut selections = self.selections(ctx.as_ref()).to_vec();
        {
            // Temporarily bias selections right to allow newly duplicate lines to push them down
            // when the selections are at the beginning of a line.
            let buffer = self.buffer.read(ctx);
            for selection in &mut selections {
                selection.start = selection.start.bias_right(buffer).unwrap();
                selection.end = selection.end.bias_right(buffer).unwrap();
            }
        }
        self.update_selections(selections.clone(), false, ctx);

        let app = ctx.as_ref();
        let buffer = self.buffer.read(ctx);

        let mut edits = Vec::new();
        let mut selections_iter = selections.iter_mut().peekable();
        while let Some(selection) = selections_iter.next() {
            // Avoid duplicating the same lines twice.
            let (mut rows, _) = selection.buffer_rows_for_display_rows(&self.display_map, app);
            while let Some(next_selection) = selections_iter.peek() {
                let (next_rows, _) =
                    next_selection.buffer_rows_for_display_rows(&self.display_map, app);
                if next_rows.start <= rows.end - 1 {
                    rows.end = next_rows.end;
                    selections_iter.next().unwrap();
                } else {
                    break;
                }
            }

            // Copy the text from the selected row region and splice it at the start of the region.
            let start = Point::new(rows.start, 0);
            let end = Point::new(rows.end - 1, buffer.line_len(rows.end - 1).unwrap());
            let text = buffer
                .text_for_range(start..end)
                .unwrap()
                .chain(Some('\n'))
                .collect::<String>();
            edits.push((start, text));
        }

        self.buffer.update(ctx, |buffer, ctx| {
            for (offset, text) in edits.into_iter().rev() {
                buffer.edit(Some(offset..offset), text, Some(ctx)).unwrap();
            }
        });

        // Restore bias on selections.
        let buffer = self.buffer.read(ctx);
        for selection in &mut selections {
            selection.start = selection.start.bias_left(buffer).unwrap();
            selection.end = selection.end.bias_left(buffer).unwrap();
        }
        self.update_selections(selections, true, ctx);

        self.end_transaction(ctx);
    }

    pub fn move_line_up(&mut self, _: &(), ctx: &mut ViewContext<Self>) {
        self.start_transaction(ctx);

        let app = ctx.as_ref();
        let buffer = self.buffer.read(ctx);

        let mut edits = Vec::new();
        let mut new_selection_ranges = Vec::new();
        let mut old_folds = Vec::new();
        let mut new_folds = Vec::new();

        let mut selections = self.selections(app).iter().peekable();
        let mut contiguous_selections = Vec::new();
        while let Some(selection) = selections.next() {
            // Accumulate contiguous regions of rows that we want to move.
            contiguous_selections.push(selection.range(buffer));
            let (mut buffer_rows, mut display_rows) =
                selection.buffer_rows_for_display_rows(&self.display_map, app);
            while let Some(next_selection) = selections.peek() {
                let (next_buffer_rows, next_display_rows) =
                    next_selection.buffer_rows_for_display_rows(&self.display_map, app);
                if next_buffer_rows.start <= buffer_rows.end {
                    buffer_rows.end = next_buffer_rows.end;
                    display_rows.end = next_display_rows.end;
                    contiguous_selections.push(next_selection.range(buffer));
                    selections.next().unwrap();
                } else {
                    break;
                }
            }

            // Cut the text from the selected rows and paste it at the start of the previous line.
            if display_rows.start != 0 {
                let start = Point::new(buffer_rows.start, 0).to_offset(buffer).unwrap();
                let end = Point::new(
                    buffer_rows.end - 1,
                    buffer.line_len(buffer_rows.end - 1).unwrap(),
                )
                .to_offset(buffer)
                .unwrap();

                let prev_row_display_start = DisplayPoint::new(display_rows.start - 1, 0);
                let prev_row_start = prev_row_display_start
                    .to_buffer_offset(&self.display_map, Bias::Left, app)
                    .unwrap();

                let mut text = String::new();
                text.extend(buffer.text_for_range(start..end).unwrap());
                text.push('\n');
                edits.push((prev_row_start..prev_row_start, text));
                edits.push((start - 1..end, String::new()));

                let row_delta = buffer_rows.start
                    - prev_row_display_start
                        .to_buffer_point(&self.display_map, Bias::Left, app)
                        .unwrap()
                        .row;

                // Move selections up.
                for range in &mut contiguous_selections {
                    range.start.row -= row_delta;
                    range.end.row -= row_delta;
                }

                // Move folds up.
                old_folds.push(start..end);
                for fold in self.display_map.folds_in_range(start..end, app).unwrap() {
                    let mut start = fold.start.to_point(buffer).unwrap();
                    let mut end = fold.end.to_point(buffer).unwrap();
                    start.row -= row_delta;
                    end.row -= row_delta;
                    new_folds.push(start..end);
                }
            }

            new_selection_ranges.extend(contiguous_selections.drain(..));
        }

        self.unfold_ranges(old_folds, ctx);
        self.buffer.update(ctx, |buffer, ctx| {
            for (range, text) in edits.into_iter().rev() {
                buffer.edit(Some(range), text, Some(ctx)).unwrap();
            }
        });
        self.fold_ranges(new_folds, ctx);
        self.select_ranges(new_selection_ranges, true, ctx);

        self.end_transaction(ctx);
    }

    pub fn move_line_down(&mut self, _: &(), ctx: &mut ViewContext<Self>) {
        self.start_transaction(ctx);

        let app = ctx.as_ref();
        let buffer = self.buffer.read(ctx);

        let mut edits = Vec::new();
        let mut new_selection_ranges = Vec::new();
        let mut old_folds = Vec::new();
        let mut new_folds = Vec::new();

        let mut selections = self.selections(app).iter().peekable();
        let mut contiguous_selections = Vec::new();
        while let Some(selection) = selections.next() {
            // Accumulate contiguous regions of rows that we want to move.
            contiguous_selections.push(selection.range(buffer));
            let (mut buffer_rows, mut display_rows) =
                selection.buffer_rows_for_display_rows(&self.display_map, app);
            while let Some(next_selection) = selections.peek() {
                let (next_buffer_rows, next_display_rows) =
                    next_selection.buffer_rows_for_display_rows(&self.display_map, app);
                if next_buffer_rows.start <= buffer_rows.end {
                    buffer_rows.end = next_buffer_rows.end;
                    display_rows.end = next_display_rows.end;
                    contiguous_selections.push(next_selection.range(buffer));
                    selections.next().unwrap();
                } else {
                    break;
                }
            }

            // Cut the text from the selected rows and paste it at the end of the next line.
            if display_rows.end <= self.display_map.max_point(app).row() {
                let start = Point::new(buffer_rows.start, 0).to_offset(buffer).unwrap();
                let end = Point::new(
                    buffer_rows.end - 1,
                    buffer.line_len(buffer_rows.end - 1).unwrap(),
                )
                .to_offset(buffer)
                .unwrap();

                let next_row_display_end = DisplayPoint::new(
                    display_rows.end,
                    self.display_map.line_len(display_rows.end, app).unwrap(),
                );
                let next_row_end = next_row_display_end
                    .to_buffer_offset(&self.display_map, Bias::Right, app)
                    .unwrap();

                let mut text = String::new();
                text.push('\n');
                text.extend(buffer.text_for_range(start..end).unwrap());
                edits.push((start..end + 1, String::new()));
                edits.push((next_row_end..next_row_end, text));

                let row_delta = next_row_display_end
                    .to_buffer_point(&self.display_map, Bias::Right, app)
                    .unwrap()
                    .row
                    - buffer_rows.end
                    + 1;

                // Move selections down.
                for range in &mut contiguous_selections {
                    range.start.row += row_delta;
                    range.end.row += row_delta;
                }

                // Move folds down.
                old_folds.push(start..end);
                for fold in self.display_map.folds_in_range(start..end, app).unwrap() {
                    let mut start = fold.start.to_point(buffer).unwrap();
                    let mut end = fold.end.to_point(buffer).unwrap();
                    start.row += row_delta;
                    end.row += row_delta;
                    new_folds.push(start..end);
                }
            }

            new_selection_ranges.extend(contiguous_selections.drain(..));
        }

        self.unfold_ranges(old_folds, ctx);
        self.buffer.update(ctx, |buffer, ctx| {
            for (range, text) in edits.into_iter().rev() {
                buffer.edit(Some(range), text, Some(ctx)).unwrap();
            }
        });
        self.fold_ranges(new_folds, ctx);
        self.select_ranges(new_selection_ranges, true, ctx);

        self.end_transaction(ctx);
    }

    pub fn cut(&mut self, _: &(), ctx: &mut ViewContext<Self>) {
        self.start_transaction(ctx);
        let mut text = String::new();
        let mut selections = self.selections(ctx.as_ref()).to_vec();
        let mut clipboard_selections = Vec::with_capacity(selections.len());
        {
            let buffer = self.buffer.read(ctx);
            let max_point = buffer.max_point();
            for selection in &mut selections {
                let mut start = selection.start.to_point(buffer).expect("invalid start");
                let mut end = selection.end.to_point(buffer).expect("invalid end");
                let is_entire_line = start == end;
                if is_entire_line {
                    start = Point::new(start.row, 0);
                    end = cmp::min(max_point, Point::new(start.row + 1, 0));
                    selection.start = buffer.anchor_before(start).unwrap();
                    selection.end = buffer.anchor_before(end).unwrap();
                }
                let mut len = 0;
                for ch in buffer.text_for_range(start..end).unwrap() {
                    text.push(ch);
                    len += 1;
                }
                clipboard_selections.push(ClipboardSelection {
                    len,
                    is_entire_line,
                });
            }
        }
        self.update_selections(selections, true, ctx);
        self.insert(&String::new(), ctx);
        self.end_transaction(ctx);

        ctx.as_mut()
            .write_to_clipboard(ClipboardItem::new(text).with_metadata(clipboard_selections));
    }

    pub fn copy(&mut self, _: &(), ctx: &mut ViewContext<Self>) {
        let buffer = self.buffer.read(ctx);
        let max_point = buffer.max_point();
        let mut text = String::new();
        let selections = self.selections(ctx.as_ref());
        let mut clipboard_selections = Vec::with_capacity(selections.len());
        for selection in selections {
            let mut start = selection.start.to_point(buffer).expect("invalid start");
            let mut end = selection.end.to_point(buffer).expect("invalid end");
            let is_entire_line = start == end;
            if is_entire_line {
                start = Point::new(start.row, 0);
                end = cmp::min(max_point, Point::new(start.row + 1, 0));
            }
            let mut len = 0;
            for ch in buffer.text_for_range(start..end).unwrap() {
                text.push(ch);
                len += 1;
            }
            clipboard_selections.push(ClipboardSelection {
                len,
                is_entire_line,
            });
        }

        ctx.as_mut()
            .write_to_clipboard(ClipboardItem::new(text).with_metadata(clipboard_selections));
    }

    pub fn paste(&mut self, _: &(), ctx: &mut ViewContext<Self>) {
        if let Some(item) = ctx.as_mut().read_from_clipboard() {
            let clipboard_text = item.text();
            if let Some(mut clipboard_selections) = item.metadata::<Vec<ClipboardSelection>>() {
                let selections = self.selections(ctx.as_ref()).to_vec();
                if clipboard_selections.len() != selections.len() {
                    let merged_selection = ClipboardSelection {
                        len: clipboard_selections.iter().map(|s| s.len).sum(),
                        is_entire_line: clipboard_selections.iter().all(|s| s.is_entire_line),
                    };
                    clipboard_selections.clear();
                    clipboard_selections.push(merged_selection);
                }

                self.start_transaction(ctx);
                let mut new_selections = Vec::with_capacity(selections.len());
                let mut clipboard_chars = clipboard_text.chars().cycle();
                for (selection, clipboard_selection) in
                    selections.iter().zip(clipboard_selections.iter().cycle())
                {
                    let to_insert =
                        String::from_iter(clipboard_chars.by_ref().take(clipboard_selection.len));

                    self.buffer.update(ctx, |buffer, ctx| {
                        let selection_start = selection.start.to_point(buffer).unwrap();
                        let selection_end = selection.end.to_point(buffer).unwrap();

                        // If the corresponding selection was empty when this slice of the
                        // clipboard text was written, then the entire line containing the
                        // selection was copied. If this selection is also currently empty,
                        // then paste the line before the current line of the buffer.
                        let new_selection_start = selection.end.bias_right(buffer).unwrap();
                        if selection_start == selection_end && clipboard_selection.is_entire_line {
                            let line_start = Point::new(selection_start.row, 0);
                            buffer
                                .edit(Some(line_start..line_start), to_insert, Some(ctx))
                                .unwrap();
                        } else {
                            buffer
                                .edit(Some(&selection.start..&selection.end), to_insert, Some(ctx))
                                .unwrap();
                        };

                        let new_selection_start = new_selection_start.bias_left(buffer).unwrap();
                        new_selections.push(Selection {
                            start: new_selection_start.clone(),
                            end: new_selection_start,
                            reversed: false,
                            goal_column: None,
                        });
                    });
                }
                self.update_selections(new_selections, true, ctx);
                self.end_transaction(ctx);
            } else {
                self.insert(clipboard_text, ctx);
            }
        }
    }

    pub fn undo(&mut self, _: &(), ctx: &mut ViewContext<Self>) {
        self.buffer
            .update(ctx, |buffer, ctx| buffer.undo(Some(ctx)));
    }

    pub fn redo(&mut self, _: &(), ctx: &mut ViewContext<Self>) {
        self.buffer
            .update(ctx, |buffer, ctx| buffer.redo(Some(ctx)));
    }

    pub fn move_left(&mut self, _: &(), ctx: &mut ViewContext<Self>) {
        let app = ctx.as_ref();
        let mut selections = self.selections(app).to_vec();
        {
            for selection in &mut selections {
                let start = selection
                    .start
                    .to_display_point(&self.display_map, app)
                    .unwrap();
                let end = selection
                    .end
                    .to_display_point(&self.display_map, app)
                    .unwrap();

                if start != end {
                    selection.end = selection.start.clone();
                } else {
                    let cursor = self
                        .display_map
                        .anchor_before(
                            movement::left(&self.display_map, start, app).unwrap(),
                            Bias::Left,
                            app,
                        )
                        .unwrap();
                    selection.start = cursor.clone();
                    selection.end = cursor;
                }
                selection.reversed = false;
                selection.goal_column = None;
            }
        }
        self.update_selections(selections, true, ctx);
    }

    pub fn select_left(&mut self, _: &(), ctx: &mut ViewContext<Self>) {
        let mut selections = self.selections(ctx.as_ref()).to_vec();
        {
            let buffer = self.buffer.read(ctx);
            for selection in &mut selections {
                let head = selection
                    .head()
                    .to_display_point(&self.display_map, ctx.as_ref())
                    .unwrap();
                let cursor = self
                    .display_map
                    .anchor_before(
                        movement::left(&self.display_map, head, ctx.as_ref()).unwrap(),
                        Bias::Left,
                        ctx.as_ref(),
                    )
                    .unwrap();
                selection.set_head(&buffer, cursor);
                selection.goal_column = None;
            }
        }
        self.update_selections(selections, true, ctx);
    }

    pub fn move_right(&mut self, _: &(), ctx: &mut ViewContext<Self>) {
        let mut selections = self.selections(ctx.as_ref()).to_vec();
        {
            let app = ctx.as_ref();
            for selection in &mut selections {
                let start = selection
                    .start
                    .to_display_point(&self.display_map, app)
                    .unwrap();
                let end = selection
                    .end
                    .to_display_point(&self.display_map, app)
                    .unwrap();

                if start != end {
                    selection.start = selection.end.clone();
                } else {
                    let cursor = self
                        .display_map
                        .anchor_before(
                            movement::right(&self.display_map, end, app).unwrap(),
                            Bias::Right,
                            app,
                        )
                        .unwrap();
                    selection.start = cursor.clone();
                    selection.end = cursor;
                }
                selection.reversed = false;
                selection.goal_column = None;
            }
        }
        self.update_selections(selections, true, ctx);
    }

    pub fn select_right(&mut self, _: &(), ctx: &mut ViewContext<Self>) {
        let mut selections = self.selections(ctx.as_ref()).to_vec();
        {
            let app = ctx.as_ref();
            let buffer = self.buffer.read(app);
            for selection in &mut selections {
                let head = selection
                    .head()
                    .to_display_point(&self.display_map, ctx.as_ref())
                    .unwrap();
                let cursor = self
                    .display_map
                    .anchor_before(
                        movement::right(&self.display_map, head, app).unwrap(),
                        Bias::Right,
                        app,
                    )
                    .unwrap();
                selection.set_head(&buffer, cursor);
                selection.goal_column = None;
            }
        }
        self.update_selections(selections, true, ctx);
    }

    pub fn move_up(&mut self, _: &(), ctx: &mut ViewContext<Self>) {
        if self.single_line {
            ctx.propagate_action();
        } else {
            let mut selections = self.selections(ctx.as_ref()).to_vec();
            {
                let app = ctx.as_ref();
                for selection in &mut selections {
                    let start = selection
                        .start
                        .to_display_point(&self.display_map, app)
                        .unwrap();
                    let end = selection
                        .end
                        .to_display_point(&self.display_map, app)
                        .unwrap();
                    if start != end {
                        selection.goal_column = None;
                    }

                    let (start, goal_column) =
                        movement::up(&self.display_map, start, selection.goal_column, app).unwrap();
                    let cursor = self
                        .display_map
                        .anchor_before(start, Bias::Left, app)
                        .unwrap();
                    selection.start = cursor.clone();
                    selection.end = cursor;
                    selection.goal_column = goal_column;
                    selection.reversed = false;
                }
            }
            self.update_selections(selections, true, ctx);
        }
    }

    pub fn select_up(&mut self, _: &(), ctx: &mut ViewContext<Self>) {
        let mut selections = self.selections(ctx.as_ref()).to_vec();
        {
            let app = ctx.as_ref();
            let buffer = self.buffer.read(app);
            for selection in &mut selections {
                let head = selection
                    .head()
                    .to_display_point(&self.display_map, app)
                    .unwrap();
                let (head, goal_column) =
                    movement::up(&self.display_map, head, selection.goal_column, app).unwrap();
                selection.set_head(
                    &buffer,
                    self.display_map
                        .anchor_before(head, Bias::Left, app)
                        .unwrap(),
                );
                selection.goal_column = goal_column;
            }
        }
        self.update_selections(selections, true, ctx);
    }

    pub fn move_down(&mut self, _: &(), ctx: &mut ViewContext<Self>) {
        if self.single_line {
            ctx.propagate_action();
        } else {
            let mut selections = self.selections(ctx.as_ref()).to_vec();
            {
                let app = ctx.as_ref();
                for selection in &mut selections {
                    let start = selection
                        .start
                        .to_display_point(&self.display_map, app)
                        .unwrap();
                    let end = selection
                        .end
                        .to_display_point(&self.display_map, app)
                        .unwrap();
                    if start != end {
                        selection.goal_column = None;
                    }

                    let (start, goal_column) =
                        movement::down(&self.display_map, end, selection.goal_column, app).unwrap();
                    let cursor = self
                        .display_map
                        .anchor_before(start, Bias::Right, app)
                        .unwrap();
                    selection.start = cursor.clone();
                    selection.end = cursor;
                    selection.goal_column = goal_column;
                    selection.reversed = false;
                }
            }
            self.update_selections(selections, true, ctx);
        }
    }

    pub fn select_down(&mut self, _: &(), ctx: &mut ViewContext<Self>) {
        let mut selections = self.selections(ctx.as_ref()).to_vec();
        {
            let app = ctx.as_ref();
            let buffer = self.buffer.read(app);
            for selection in &mut selections {
                let head = selection
                    .head()
                    .to_display_point(&self.display_map, app)
                    .unwrap();
                let (head, goal_column) =
                    movement::down(&self.display_map, head, selection.goal_column, app).unwrap();
                selection.set_head(
                    &buffer,
                    self.display_map
                        .anchor_before(head, Bias::Right, app)
                        .unwrap(),
                );
                selection.goal_column = goal_column;
            }
        }
        self.update_selections(selections, true, ctx);
    }

    pub fn move_to_previous_word_boundary(&mut self, _: &(), ctx: &mut ViewContext<Self>) {
        let app = ctx.as_ref();
        let mut selections = self.selections(app).to_vec();
        {
            for selection in &mut selections {
                let head = selection
                    .head()
                    .to_display_point(&self.display_map, app)
                    .unwrap();
                let new_head = movement::prev_word_boundary(&self.display_map, head, app).unwrap();
                let anchor = self
                    .display_map
                    .anchor_before(new_head, Bias::Left, app)
                    .unwrap();
                selection.start = anchor.clone();
                selection.end = anchor;
                selection.reversed = false;
                selection.goal_column = None;
            }
        }
        self.update_selections(selections, true, ctx);
    }

    pub fn select_to_previous_word_boundary(&mut self, _: &(), ctx: &mut ViewContext<Self>) {
        let app = ctx.as_ref();
        let mut selections = self.selections(app).to_vec();
        {
            let buffer = self.buffer.read(ctx);
            for selection in &mut selections {
                let head = selection
                    .head()
                    .to_display_point(&self.display_map, app)
                    .unwrap();
                let new_head = movement::prev_word_boundary(&self.display_map, head, app).unwrap();
                let anchor = self
                    .display_map
                    .anchor_before(new_head, Bias::Left, app)
                    .unwrap();
                selection.set_head(buffer, anchor);
                selection.goal_column = None;
            }
        }
        self.update_selections(selections, true, ctx);
    }

    pub fn delete_to_previous_word_boundary(&mut self, _: &(), ctx: &mut ViewContext<Self>) {
        self.start_transaction(ctx);
        self.select_to_previous_word_boundary(&(), ctx);
        self.backspace(&(), ctx);
        self.end_transaction(ctx);
    }

    pub fn move_to_next_word_boundary(&mut self, _: &(), ctx: &mut ViewContext<Self>) {
        let app = ctx.as_ref();
        let mut selections = self.selections(app).to_vec();
        {
            for selection in &mut selections {
                let head = selection
                    .head()
                    .to_display_point(&self.display_map, app)
                    .unwrap();
                let new_head = movement::next_word_boundary(&self.display_map, head, app).unwrap();
                let anchor = self
                    .display_map
                    .anchor_before(new_head, Bias::Left, app)
                    .unwrap();
                selection.start = anchor.clone();
                selection.end = anchor;
                selection.reversed = false;
                selection.goal_column = None;
            }
        }
        self.update_selections(selections, true, ctx);
    }

    pub fn select_to_next_word_boundary(&mut self, _: &(), ctx: &mut ViewContext<Self>) {
        let app = ctx.as_ref();
        let mut selections = self.selections(app).to_vec();
        {
            let buffer = self.buffer.read(ctx);
            for selection in &mut selections {
                let head = selection
                    .head()
                    .to_display_point(&self.display_map, app)
                    .unwrap();
                let new_head = movement::next_word_boundary(&self.display_map, head, app).unwrap();
                let anchor = self
                    .display_map
                    .anchor_before(new_head, Bias::Left, app)
                    .unwrap();
                selection.set_head(buffer, anchor);
                selection.goal_column = None;
            }
        }
        self.update_selections(selections, true, ctx);
    }

    pub fn delete_to_next_word_boundary(&mut self, _: &(), ctx: &mut ViewContext<Self>) {
        self.start_transaction(ctx);
        self.select_to_next_word_boundary(&(), ctx);
        self.delete(&(), ctx);
        self.end_transaction(ctx);
    }

    pub fn move_to_beginning_of_line(&mut self, _: &(), ctx: &mut ViewContext<Self>) {
        let app = ctx.as_ref();
        let mut selections = self.selections(app).to_vec();
        {
            for selection in &mut selections {
                let head = selection
                    .head()
                    .to_display_point(&self.display_map, app)
                    .unwrap();
                let new_head =
                    movement::line_beginning(&self.display_map, head, true, app).unwrap();
                let anchor = self
                    .display_map
                    .anchor_before(new_head, Bias::Left, app)
                    .unwrap();
                selection.start = anchor.clone();
                selection.end = anchor;
                selection.reversed = false;
                selection.goal_column = None;
            }
        }
        self.update_selections(selections, true, ctx);
    }

    pub fn select_to_beginning_of_line(
        &mut self,
        toggle_indent: &bool,
        ctx: &mut ViewContext<Self>,
    ) {
        let app = ctx.as_ref();
        let mut selections = self.selections(app).to_vec();
        {
            let buffer = self.buffer.read(ctx);
            for selection in &mut selections {
                let head = selection
                    .head()
                    .to_display_point(&self.display_map, app)
                    .unwrap();
                let new_head =
                    movement::line_beginning(&self.display_map, head, *toggle_indent, app).unwrap();
                let anchor = self
                    .display_map
                    .anchor_before(new_head, Bias::Left, app)
                    .unwrap();
                selection.set_head(buffer, anchor);
                selection.goal_column = None;
            }
        }
        self.update_selections(selections, true, ctx);
    }

    pub fn delete_to_beginning_of_line(&mut self, _: &(), ctx: &mut ViewContext<Self>) {
        self.start_transaction(ctx);
        self.select_to_beginning_of_line(&false, ctx);
        self.backspace(&(), ctx);
        self.end_transaction(ctx);
    }

    pub fn move_to_end_of_line(&mut self, _: &(), ctx: &mut ViewContext<Self>) {
        let app = ctx.as_ref();
        let mut selections = self.selections(app).to_vec();
        {
            for selection in &mut selections {
                let head = selection
                    .head()
                    .to_display_point(&self.display_map, app)
                    .unwrap();
                let new_head = movement::line_end(&self.display_map, head, app).unwrap();
                let anchor = self
                    .display_map
                    .anchor_before(new_head, Bias::Left, app)
                    .unwrap();
                selection.start = anchor.clone();
                selection.end = anchor;
                selection.reversed = false;
                selection.goal_column = None;
            }
        }
        self.update_selections(selections, true, ctx);
    }

    pub fn select_to_end_of_line(&mut self, _: &(), ctx: &mut ViewContext<Self>) {
        let app = ctx.as_ref();
        let mut selections = self.selections(app).to_vec();
        {
            let buffer = self.buffer.read(ctx);
            for selection in &mut selections {
                let head = selection
                    .head()
                    .to_display_point(&self.display_map, app)
                    .unwrap();
                let new_head = movement::line_end(&self.display_map, head, app).unwrap();
                let anchor = self
                    .display_map
                    .anchor_before(new_head, Bias::Left, app)
                    .unwrap();
                selection.set_head(buffer, anchor);
                selection.goal_column = None;
            }
        }
        self.update_selections(selections, true, ctx);
    }

    pub fn delete_to_end_of_line(&mut self, _: &(), ctx: &mut ViewContext<Self>) {
        self.start_transaction(ctx);
        self.select_to_end_of_line(&(), ctx);
        self.delete(&(), ctx);
        self.end_transaction(ctx);
    }

    pub fn move_to_beginning(&mut self, _: &(), ctx: &mut ViewContext<Self>) {
        let buffer = self.buffer.read(ctx);
        let cursor = buffer.anchor_before(Point::new(0, 0)).unwrap();
        let selection = Selection {
            start: cursor.clone(),
            end: cursor,
            reversed: false,
            goal_column: None,
        };
        self.update_selections(vec![selection], true, ctx);
    }

    pub fn select_to_beginning(&mut self, _: &(), ctx: &mut ViewContext<Self>) {
        let mut selection = self.selections(ctx.as_ref()).last().unwrap().clone();
        selection.set_head(self.buffer.read(ctx), Anchor::Start);
        self.update_selections(vec![selection], true, ctx);
    }

    pub fn move_to_end(&mut self, _: &(), ctx: &mut ViewContext<Self>) {
        let buffer = self.buffer.read(ctx);
        let cursor = buffer.anchor_before(buffer.max_point()).unwrap();
        let selection = Selection {
            start: cursor.clone(),
            end: cursor,
            reversed: false,
            goal_column: None,
        };
        self.update_selections(vec![selection], true, ctx);
    }

    pub fn select_to_end(&mut self, _: &(), ctx: &mut ViewContext<Self>) {
        let mut selection = self.selections(ctx.as_ref()).last().unwrap().clone();
        selection.set_head(self.buffer.read(ctx), Anchor::End);
        self.update_selections(vec![selection], true, ctx);
    }

    pub fn select_all(&mut self, _: &(), ctx: &mut ViewContext<Self>) {
        let selection = Selection {
            start: Anchor::Start,
            end: Anchor::End,
            reversed: false,
            goal_column: None,
        };
        self.update_selections(vec![selection], false, ctx);
    }

    pub fn selections_in_range<'a>(
        &'a self,
        range: Range<DisplayPoint>,
        app: &'a AppContext,
    ) -> impl 'a + Iterator<Item = Range<DisplayPoint>> {
        let start = self
            .display_map
            .anchor_before(range.start, Bias::Left, app)
            .unwrap();
        let start_index = self.selection_insertion_index(&start, app);
        let pending_selection = self.pending_selection.as_ref().and_then(|s| {
            let selection_range = s.display_range(&self.display_map, app);
            if selection_range.start <= range.end || selection_range.end <= range.end {
                Some(selection_range)
            } else {
                None
            }
        });
        self.selections(app)[start_index..]
            .iter()
            .map(move |s| s.display_range(&self.display_map, app))
            .take_while(move |r| r.start <= range.end || r.end <= range.end)
            .chain(pending_selection)
    }

    fn selection_insertion_index(&self, start: &Anchor, app: &AppContext) -> usize {
        let buffer = self.buffer.read(app);
        let selections = self.selections(app);
        match selections.binary_search_by(|probe| probe.start.cmp(&start, buffer).unwrap()) {
            Ok(index) => index,
            Err(index) => {
                if index > 0
                    && selections[index - 1].end.cmp(&start, buffer).unwrap() == Ordering::Greater
                {
                    index - 1
                } else {
                    index
                }
            }
        }
    }

    fn selections<'a>(&self, app: &'a AppContext) -> &'a [Selection] {
        self.buffer
            .read(app)
            .selections(self.selection_set_id)
            .unwrap()
    }

    fn update_selections(
        &mut self,
        mut selections: Vec<Selection>,
        autoscroll: bool,
        ctx: &mut ViewContext<Self>,
    ) {
        // Merge overlapping selections.
        let buffer = self.buffer.read(ctx);
        let mut i = 1;
        while i < selections.len() {
            if selections[i - 1]
                .end
                .cmp(&selections[i].start, buffer)
                .unwrap()
                >= Ordering::Equal
            {
                let removed = selections.remove(i);
                if removed.start.cmp(&selections[i - 1].start, buffer).unwrap() < Ordering::Equal {
                    selections[i - 1].start = removed.start;
                }
                if removed.end.cmp(&selections[i - 1].end, buffer).unwrap() > Ordering::Equal {
                    selections[i - 1].end = removed.end;
                }
            } else {
                i += 1;
            }
        }

        self.buffer.update(ctx, |buffer, ctx| {
            buffer
                .update_selection_set(self.selection_set_id, selections, Some(ctx))
                .unwrap()
        });
        self.pause_cursor_blinking(ctx);

        if autoscroll {
            *self.autoscroll_requested.lock() = true;
            ctx.notify();
        }
    }

    fn start_transaction(&self, ctx: &mut ViewContext<Self>) {
        self.buffer.update(ctx, |buffer, _| {
            buffer
                .start_transaction(Some(self.selection_set_id))
                .unwrap()
        });
    }

    fn end_transaction(&self, ctx: &mut ViewContext<Self>) {
        self.buffer.update(ctx, |buffer, ctx| {
            buffer
                .end_transaction(Some(self.selection_set_id), Some(ctx))
                .unwrap()
        });
    }

    pub fn page_up(&mut self, _: &(), _: &mut ViewContext<Self>) {
        log::info!("BufferView::page_up");
    }

    pub fn page_down(&mut self, _: &(), _: &mut ViewContext<Self>) {
        log::info!("BufferView::page_down");
    }

    pub fn fold(&mut self, _: &(), ctx: &mut ViewContext<Self>) {
        use super::RangeExt;

        let mut fold_ranges = Vec::new();

        let app = ctx.as_ref();
        for selection in self.selections(app) {
            let range = selection.display_range(&self.display_map, app).sorted();
            let buffer_start_row = range
                .start
                .to_buffer_point(&self.display_map, Bias::Left, app)
                .unwrap()
                .row;

            for row in (0..=range.end.row()).rev() {
                if self.is_line_foldable(row, app)
                    && !self.display_map.is_line_folded(row, ctx.as_ref())
                {
                    let fold_range = self.foldable_range_for_line(row, app).unwrap();
                    if fold_range.end.row >= buffer_start_row {
                        fold_ranges.push(fold_range);
                        if row <= range.start.row() {
                            break;
                        }
                    }
                }
            }
        }

        self.fold_ranges(fold_ranges, ctx);
    }

    pub fn unfold(&mut self, _: &(), ctx: &mut ViewContext<Self>) {
        use super::RangeExt;

        let app = ctx.as_ref();
        let buffer = self.buffer.read(app);
        let ranges = self
            .selections(app)
            .iter()
            .map(|s| {
                let range = s.display_range(&self.display_map, app).sorted();
                let mut start = range
                    .start
                    .to_buffer_point(&self.display_map, Bias::Left, app)
                    .unwrap();
                let mut end = range
                    .end
                    .to_buffer_point(&self.display_map, Bias::Left, app)
                    .unwrap();
                start.column = 0;
                end.column = buffer.line_len(end.row).unwrap();
                start..end
            })
            .collect::<Vec<_>>();
        self.unfold_ranges(ranges, ctx);
    }

    fn is_line_foldable(&self, display_row: u32, app: &AppContext) -> bool {
        let max_point = self.max_point(app);
        if display_row >= max_point.row() {
            false
        } else {
            let (start_indent, is_blank) = self.display_map.line_indent(display_row, app).unwrap();
            if is_blank {
                false
            } else {
                for display_row in display_row + 1..=max_point.row() {
                    let (indent, is_blank) =
                        self.display_map.line_indent(display_row, app).unwrap();
                    if !is_blank {
                        return indent > start_indent;
                    }
                }
                false
            }
        }
    }

    fn foldable_range_for_line(&self, start_row: u32, app: &AppContext) -> Result<Range<Point>> {
        let max_point = self.max_point(app);

        let (start_indent, _) = self.display_map.line_indent(start_row, app)?;
        let start = DisplayPoint::new(start_row, self.line_len(start_row, app)?);
        let mut end = None;
        for row in start_row + 1..=max_point.row() {
            let (indent, is_blank) = self.display_map.line_indent(row, app)?;
            if !is_blank && indent <= start_indent {
                end = Some(DisplayPoint::new(row - 1, self.line_len(row - 1, app)?));
                break;
            }
        }

        let end = end.unwrap_or(max_point);
        return Ok(start.to_buffer_point(&self.display_map, Bias::Left, app)?
            ..end.to_buffer_point(&self.display_map, Bias::Left, app)?);
    }

    pub fn fold_selected_ranges(&mut self, _: &(), ctx: &mut ViewContext<Self>) {
        use super::RangeExt;

        let buffer = self.buffer.read(ctx);
        let ranges = self
            .selections(ctx.as_ref())
            .iter()
            .map(|s| s.range(buffer).sorted())
            .collect::<Vec<_>>();
        self.display_map.fold(ranges, ctx.as_ref()).unwrap();
        ctx.notify();
    }

    fn fold_ranges<T: ToOffset>(&mut self, ranges: Vec<Range<T>>, ctx: &mut ViewContext<Self>) {
        if !ranges.is_empty() {
            self.display_map.fold(ranges, ctx.as_ref()).unwrap();
            *self.autoscroll_requested.lock() = true;
            ctx.notify();
        }
    }

    fn unfold_ranges<T: ToOffset>(&mut self, ranges: Vec<Range<T>>, ctx: &mut ViewContext<Self>) {
        if !ranges.is_empty() {
            self.display_map.unfold(ranges, ctx.as_ref()).unwrap();
            *self.autoscroll_requested.lock() = true;
            ctx.notify();
        }
    }

    pub fn line(&self, display_row: u32, ctx: &AppContext) -> Result<String> {
        self.display_map.line(display_row, ctx)
    }

    pub fn line_len(&self, display_row: u32, ctx: &AppContext) -> Result<u32> {
        self.display_map.line_len(display_row, ctx)
    }

    pub fn rightmost_point(&self, ctx: &AppContext) -> DisplayPoint {
        self.display_map.rightmost_point(ctx)
    }

    pub fn max_point(&self, ctx: &AppContext) -> DisplayPoint {
        self.display_map.max_point(ctx)
    }

    pub fn text(&self, ctx: &AppContext) -> String {
        self.display_map.text(ctx)
    }

    pub fn font_size(&self) -> f32 {
        smol::block_on(self.settings.read()).buffer_font_size
    }

    pub fn font_ascent(&self, font_cache: &FontCache) -> f32 {
        let settings = smol::block_on(self.settings.read());
        let font_id = font_cache.default_font(settings.buffer_font_family);
        let ascent = font_cache.metric(font_id, |m| m.ascent);
        font_cache.scale_metric(ascent, font_id, settings.buffer_font_size)
    }

    pub fn font_descent(&self, font_cache: &FontCache) -> f32 {
        let settings = smol::block_on(self.settings.read());
        let font_id = font_cache.default_font(settings.buffer_font_family);
        let ascent = font_cache.metric(font_id, |m| m.descent);
        font_cache.scale_metric(ascent, font_id, settings.buffer_font_size)
    }

    pub fn line_height(&self, font_cache: &FontCache) -> f32 {
        let settings = smol::block_on(self.settings.read());
        let font_id = font_cache.default_font(settings.buffer_font_family);
        font_cache.line_height(font_id, settings.buffer_font_size)
    }

    pub fn em_width(&self, font_cache: &FontCache) -> f32 {
        let settings = smol::block_on(self.settings.read());
        let font_id = font_cache.default_font(settings.buffer_font_family);
        font_cache.em_width(font_id, settings.buffer_font_size)
    }

    // TODO: Can we make this not return a result?
    pub fn max_line_number_width(
        &self,
        font_cache: &FontCache,
        layout_cache: &TextLayoutCache,
        app: &AppContext,
    ) -> Result<f32> {
        let settings = smol::block_on(self.settings.read());
        let font_size = settings.buffer_font_size;
        let font_id =
            font_cache.select_font(settings.buffer_font_family, &FontProperties::new())?;
        let digit_count = ((self.buffer.read(app).max_point().row + 1) as f32)
            .log10()
            .floor() as usize
            + 1;

        Ok(layout_cache
            .layout_str(
                "1".repeat(digit_count).as_str(),
                font_size,
                &[(0..digit_count, font_id)],
            )
            .width)
    }

    pub fn layout_line_numbers(
        &self,
        viewport_height: f32,
        font_cache: &FontCache,
        layout_cache: &TextLayoutCache,
        ctx: &AppContext,
    ) -> Result<Vec<Arc<text_layout::Line>>> {
        let settings = smol::block_on(self.settings.read());
        let font_size = settings.buffer_font_size;
        let font_id =
            font_cache.select_font(settings.buffer_font_family, &FontProperties::new())?;

        let start_row = self.scroll_position().y() as usize;
        let end_row = cmp::min(
            self.max_point(ctx).row() as usize,
            start_row + (viewport_height / self.line_height(font_cache)).ceil() as usize,
        );
        let line_count = end_row - start_row + 1;

        let mut layouts = Vec::with_capacity(line_count);
        let mut line_number = String::new();
        for buffer_row in self
            .display_map
            .snapshot(ctx)
            .buffer_rows(start_row as u32)?
            .take(line_count)
        {
            line_number.clear();
            write!(&mut line_number, "{}", buffer_row + 1).unwrap();
            layouts.push(layout_cache.layout_str(
                &line_number,
                font_size,
                &[(0..line_number.len(), font_id)],
            ));
        }

        Ok(layouts)
    }

    pub fn layout_lines(
        &self,
        mut rows: Range<u32>,
        font_cache: &FontCache,
        layout_cache: &TextLayoutCache,
        ctx: &AppContext,
    ) -> Result<Vec<Arc<text_layout::Line>>> {
        rows.end = cmp::min(rows.end, self.display_map.max_point(ctx).row() + 1);
        if rows.start >= rows.end {
            return Ok(Vec::new());
        }

        let settings = smol::block_on(self.settings.read());
        let font_id =
            font_cache.select_font(settings.buffer_font_family, &FontProperties::new())?;
        let font_size = settings.buffer_font_size;

        let mut layouts = Vec::with_capacity(rows.len());
        let mut line = String::new();
        let mut line_len = 0;
        let mut row = rows.start;
        let snapshot = self.display_map.snapshot(ctx);
        let chars = snapshot
            .chars_at(DisplayPoint::new(rows.start, 0), ctx)
            .unwrap();
        for char in chars.chain(Some('\n')) {
            if char == '\n' {
                layouts.push(layout_cache.layout_str(&line, font_size, &[(0..line_len, font_id)]));
                line.clear();
                line_len = 0;
                row += 1;
                if row == rows.end {
                    break;
                }
            } else {
                line_len += 1;
                line.push(char);
            }
        }

        Ok(layouts)
    }

    pub fn layout_line(
        &self,
        row: u32,
        font_cache: &FontCache,
        layout_cache: &TextLayoutCache,
        app: &AppContext,
    ) -> Result<Arc<text_layout::Line>> {
        let settings = smol::block_on(self.settings.read());
        let font_id =
            font_cache.select_font(settings.buffer_font_family, &FontProperties::new())?;

        let line = self.line(row, app)?;

        Ok(layout_cache.layout_str(
            &line,
            settings.buffer_font_size,
            &[(0..self.line_len(row, app)? as usize, font_id)],
        ))
    }

    fn next_blink_epoch(&mut self) -> usize {
        self.blink_epoch += 1;
        self.blink_epoch
    }

    fn pause_cursor_blinking(&mut self, ctx: &mut ViewContext<Self>) {
        self.cursors_visible = true;
        ctx.notify();

        let epoch = self.next_blink_epoch();
        ctx.spawn(
            async move {
                Timer::after(CURSOR_BLINK_INTERVAL).await;
                epoch
            },
            Self::resume_cursor_blinking,
        )
        .detach();
    }

    fn resume_cursor_blinking(&mut self, epoch: usize, ctx: &mut ViewContext<Self>) {
        if epoch == self.blink_epoch {
            self.blinking_paused = false;
            self.blink_cursors(epoch, ctx);
        }
    }

    fn blink_cursors(&mut self, epoch: usize, ctx: &mut ViewContext<Self>) {
        if epoch == self.blink_epoch && self.focused && !self.blinking_paused {
            self.cursors_visible = !self.cursors_visible;
            ctx.notify();

            let epoch = self.next_blink_epoch();
            ctx.spawn(
                async move {
                    Timer::after(CURSOR_BLINK_INTERVAL).await;
                    epoch
                },
                Self::blink_cursors,
            )
            .detach();
        }
    }

    pub fn cursors_visible(&self) -> bool {
        self.cursors_visible
    }

    fn on_buffer_changed(&mut self, _: ModelHandle<Buffer>, ctx: &mut ViewContext<Self>) {
        ctx.notify();
    }

    fn on_buffer_event(
        &mut self,
        _: ModelHandle<Buffer>,
        event: &buffer::Event,
        ctx: &mut ViewContext<Self>,
    ) {
        match event {
            buffer::Event::Edited => ctx.emit(Event::Edited),
            buffer::Event::Dirtied => ctx.emit(Event::Dirtied),
            buffer::Event::Saved => ctx.emit(Event::Saved),
            buffer::Event::FileHandleChanged => ctx.emit(Event::FileHandleChanged),
        }
    }
}

pub enum Event {
    Activate,
    Edited,
    Blurred,
    Dirtied,
    Saved,
    FileHandleChanged,
}

impl Entity for BufferView {
    type Event = Event;
}

impl View for BufferView {
    fn render<'a>(&self, app: &AppContext) -> ElementBox {
        BufferElement::new(self.handle.upgrade(app).unwrap()).boxed()
    }

    fn ui_name() -> &'static str {
        "BufferView"
    }

    fn on_focus(&mut self, ctx: &mut ViewContext<Self>) {
        self.focused = true;
        self.blink_cursors(self.blink_epoch, ctx);
    }

    fn on_blur(&mut self, ctx: &mut ViewContext<Self>) {
        self.focused = false;
        self.cursors_visible = false;
        ctx.emit(Event::Blurred);
        ctx.notify();
    }
}

impl workspace::ItemView for BufferView {
    fn should_activate_item_on_event(event: &Self::Event) -> bool {
        matches!(event, Event::Activate)
    }

    fn should_update_tab_on_event(event: &Self::Event) -> bool {
        matches!(
            event,
            Event::Saved | Event::Dirtied | Event::FileHandleChanged
        )
    }

    fn title(&self, app: &AppContext) -> std::string::String {
        let filename = self.file.as_ref().and_then(|file| file.file_name(app));
        if let Some(name) = filename {
            name.to_string_lossy().into()
        } else {
            "untitled".into()
        }
    }

    fn entry_id(&self, _: &AppContext) -> Option<(usize, Arc<Path>)> {
        self.file.as_ref().map(|file| file.entry_id())
    }

    fn clone_on_split(&self, ctx: &mut ViewContext<Self>) -> Option<Self>
    where
        Self: Sized,
    {
        let clone = BufferView::for_buffer(
            self.buffer.clone(),
            self.file.clone(),
            self.settings.clone(),
            ctx,
        );
        *clone.scroll_position.lock() = *self.scroll_position.lock();
        Some(clone)
    }

    fn save(&self, ctx: &mut ViewContext<Self>) -> LocalBoxFuture<'static, Result<()>> {
        if let Some(file) = self.file.as_ref() {
            self.buffer
                .update(ctx, |buffer, ctx| buffer.save(file, ctx))
        } else {
            Box::pin(async { Ok(()) })
        }
    }

    fn is_dirty(&self, ctx: &AppContext) -> bool {
        self.buffer.read(ctx).is_dirty()
    }
}

#[cfg(test)]
mod tests {
    use super::*;
    use crate::{editor::Point, settings, test::sample_text};
    use gpui::App;
    use unindent::Unindent;

    #[test]
    fn test_selection_with_mouse() {
        App::test((), |app| {
            let buffer = app.add_model(|_| Buffer::new(0, "aaaaaa\nbbbbbb\ncccccc\ndddddd\n"));
            let settings = settings::channel(&app.font_cache()).unwrap().1;
            let (_, buffer_view) =
                app.add_window(|ctx| BufferView::for_buffer(buffer, None, settings, ctx));

            buffer_view.update(app, |view, ctx| {
                view.begin_selection(DisplayPoint::new(2, 2), false, ctx);
            });

            let view = buffer_view.read(app);
            let selections = view
                .selections_in_range(
                    DisplayPoint::zero()..view.max_point(app.as_ref()),
                    app.as_ref(),
                )
                .collect::<Vec<_>>();
            assert_eq!(
                selections,
                [DisplayPoint::new(2, 2)..DisplayPoint::new(2, 2)]
            );

            buffer_view.update(app, |view, ctx| {
                view.update_selection(DisplayPoint::new(3, 3), Vector2F::zero(), ctx);
            });

            let view = buffer_view.read(app);
            let selections = view
                .selections_in_range(
                    DisplayPoint::zero()..view.max_point(app.as_ref()),
                    app.as_ref(),
                )
                .collect::<Vec<_>>();
            assert_eq!(
                selections,
                [DisplayPoint::new(2, 2)..DisplayPoint::new(3, 3)]
            );

            buffer_view.update(app, |view, ctx| {
                view.update_selection(DisplayPoint::new(1, 1), Vector2F::zero(), ctx);
            });

            let view = buffer_view.read(app);
            let selections = view
                .selections_in_range(
                    DisplayPoint::zero()..view.max_point(app.as_ref()),
                    app.as_ref(),
                )
                .collect::<Vec<_>>();
            assert_eq!(
                selections,
                [DisplayPoint::new(2, 2)..DisplayPoint::new(1, 1)]
            );

            buffer_view.update(app, |view, ctx| {
                view.end_selection(ctx);
                view.update_selection(DisplayPoint::new(3, 3), Vector2F::zero(), ctx);
            });

            let view = buffer_view.read(app);
            let selections = view
                .selections_in_range(
                    DisplayPoint::zero()..view.max_point(app.as_ref()),
                    app.as_ref(),
                )
                .collect::<Vec<_>>();
            assert_eq!(
                selections,
                [DisplayPoint::new(2, 2)..DisplayPoint::new(1, 1)]
            );

            buffer_view.update(app, |view, ctx| {
                view.begin_selection(DisplayPoint::new(3, 3), true, ctx);
                view.update_selection(DisplayPoint::new(0, 0), Vector2F::zero(), ctx);
            });

            let view = buffer_view.read(app);
            let selections = view
                .selections_in_range(
                    DisplayPoint::zero()..view.max_point(app.as_ref()),
                    app.as_ref(),
                )
                .collect::<Vec<_>>();
            assert_eq!(
                selections,
                [
                    DisplayPoint::new(2, 2)..DisplayPoint::new(1, 1),
                    DisplayPoint::new(3, 3)..DisplayPoint::new(0, 0)
                ]
            );

            buffer_view.update(app, |view, ctx| {
                view.end_selection(ctx);
            });

            let view = buffer_view.read(app);
            let selections = view
                .selections_in_range(
                    DisplayPoint::zero()..view.max_point(app.as_ref()),
                    app.as_ref(),
                )
                .collect::<Vec<_>>();
            assert_eq!(
                selections,
                [DisplayPoint::new(3, 3)..DisplayPoint::new(0, 0)]
            );
        });
    }

    #[test]
    fn test_layout_line_numbers() {
        App::test((), |app| {
            let layout_cache = TextLayoutCache::new(app.platform().fonts());
            let font_cache = app.font_cache().clone();

            let buffer = app.add_model(|_| Buffer::new(0, sample_text(6, 6)));

            let settings = settings::channel(&font_cache).unwrap().1;
            let (_, view) =
                app.add_window(|ctx| BufferView::for_buffer(buffer.clone(), None, settings, ctx));

            let layouts = view
                .read(app)
                .layout_line_numbers(1000.0, &font_cache, &layout_cache, app.as_ref())
                .unwrap();
            assert_eq!(layouts.len(), 6);
        })
    }

    #[test]
    fn test_fold() {
        App::test((), |app| {
            let buffer = app.add_model(|_| {
                Buffer::new(
                    0,
                    "
                    impl Foo {
                        // Hello!

                        fn a() {
                            1
                        }

                        fn b() {
                            2
                        }

                        fn c() {
                            3
                        }
                    }
                "
                    .unindent(),
                )
            });
            let settings = settings::channel(&app.font_cache()).unwrap().1;
            let (_, view) =
                app.add_window(|ctx| BufferView::for_buffer(buffer.clone(), None, settings, ctx));

            view.update(app, |view, ctx| {
                view.select_display_ranges(
                    &[DisplayPoint::new(8, 0)..DisplayPoint::new(12, 0)],
                    ctx,
                )
                .unwrap();
                view.fold(&(), ctx);
                assert_eq!(
                    view.text(ctx.as_ref()),
                    "
                    impl Foo {
                        // Hello!

                        fn a() {
                            1
                        }

                        fn b() {…
                        }

                        fn c() {…
                        }
                    }
                "
                    .unindent(),
                );

                view.fold(&(), ctx);
                assert_eq!(
                    view.text(ctx.as_ref()),
                    "
                    impl Foo {…
                    }
                "
                    .unindent(),
                );

                view.unfold(&(), ctx);
                assert_eq!(
                    view.text(ctx.as_ref()),
                    "
                    impl Foo {
                        // Hello!

                        fn a() {
                            1
                        }

                        fn b() {…
                        }

                        fn c() {…
                        }
                    }
                "
                    .unindent(),
                );

                view.unfold(&(), ctx);
                assert_eq!(view.text(ctx.as_ref()), buffer.read(ctx).text());
            });
        });
    }

    #[test]
    fn test_move_cursor() {
        App::test((), |app| {
            let buffer = app.add_model(|_| Buffer::new(0, sample_text(6, 6)));
            let settings = settings::channel(&app.font_cache()).unwrap().1;
            let (_, view) =
                app.add_window(|ctx| BufferView::for_buffer(buffer.clone(), None, settings, ctx));

            buffer.update(app, |buffer, ctx| {
                buffer
                    .edit(
                        vec![
                            Point::new(1, 0)..Point::new(1, 0),
                            Point::new(1, 1)..Point::new(1, 1),
                        ],
                        "\t",
                        Some(ctx),
                    )
                    .unwrap();
            });

            view.update(app, |view, ctx| {
                view.move_down(&(), ctx);
                assert_eq!(
                    view.selection_ranges(ctx.as_ref()),
                    &[DisplayPoint::new(1, 0)..DisplayPoint::new(1, 0)]
                );

                view.move_right(&(), ctx);
                assert_eq!(
                    view.selection_ranges(ctx.as_ref()),
                    &[DisplayPoint::new(1, 4)..DisplayPoint::new(1, 4)]
                );

                view.move_left(&(), ctx);
                assert_eq!(
                    view.selection_ranges(ctx.as_ref()),
                    &[DisplayPoint::new(1, 0)..DisplayPoint::new(1, 0)]
                );

                view.move_up(&(), ctx);
                assert_eq!(
                    view.selection_ranges(ctx.as_ref()),
                    &[DisplayPoint::new(0, 0)..DisplayPoint::new(0, 0)]
                );

                view.move_to_end(&(), ctx);
                assert_eq!(
                    view.selection_ranges(ctx.as_ref()),
                    &[DisplayPoint::new(5, 6)..DisplayPoint::new(5, 6)]
                );

                view.move_to_beginning(&(), ctx);
                assert_eq!(
                    view.selection_ranges(ctx.as_ref()),
                    &[DisplayPoint::new(0, 0)..DisplayPoint::new(0, 0)]
                );

                view.select_display_ranges(
                    &[DisplayPoint::new(0, 1)..DisplayPoint::new(0, 2)],
                    ctx,
                )
                .unwrap();
                view.select_to_beginning(&(), ctx);
                assert_eq!(
                    view.selection_ranges(ctx.as_ref()),
                    &[DisplayPoint::new(0, 1)..DisplayPoint::new(0, 0)]
                );

                view.select_to_end(&(), ctx);
                assert_eq!(
                    view.selection_ranges(ctx.as_ref()),
                    &[DisplayPoint::new(0, 1)..DisplayPoint::new(5, 6)]
                );
            });
        });
    }

    #[test]
    fn test_beginning_end_of_line() {
        App::test((), |app| {
            let buffer = app.add_model(|_| Buffer::new(0, "abc\n  def"));
            let settings = settings::channel(&app.font_cache()).unwrap().1;
            let (_, view) =
                app.add_window(|ctx| BufferView::for_buffer(buffer, None, settings, ctx));
            view.update(app, |view, ctx| {
                view.select_display_ranges(
                    &[
                        DisplayPoint::new(0, 1)..DisplayPoint::new(0, 1),
                        DisplayPoint::new(1, 4)..DisplayPoint::new(1, 4),
                    ],
                    ctx,
                )
                .unwrap();
            });

            view.update(app, |view, ctx| view.move_to_beginning_of_line(&(), ctx));
            assert_eq!(
                view.read(app).selection_ranges(app.as_ref()),
                &[
                    DisplayPoint::new(0, 0)..DisplayPoint::new(0, 0),
                    DisplayPoint::new(1, 2)..DisplayPoint::new(1, 2),
                ]
            );

            view.update(app, |view, ctx| view.move_to_beginning_of_line(&(), ctx));
            assert_eq!(
                view.read(app).selection_ranges(app.as_ref()),
                &[
                    DisplayPoint::new(0, 0)..DisplayPoint::new(0, 0),
                    DisplayPoint::new(1, 0)..DisplayPoint::new(1, 0),
                ]
            );

            view.update(app, |view, ctx| view.move_to_beginning_of_line(&(), ctx));
            assert_eq!(
                view.read(app).selection_ranges(app.as_ref()),
                &[
                    DisplayPoint::new(0, 0)..DisplayPoint::new(0, 0),
                    DisplayPoint::new(1, 2)..DisplayPoint::new(1, 2),
                ]
            );

            view.update(app, |view, ctx| view.move_to_end_of_line(&(), ctx));
            assert_eq!(
                view.read(app).selection_ranges(app.as_ref()),
                &[
                    DisplayPoint::new(0, 3)..DisplayPoint::new(0, 3),
                    DisplayPoint::new(1, 5)..DisplayPoint::new(1, 5),
                ]
            );

            // Moving to the end of line again is a no-op.
            view.update(app, |view, ctx| view.move_to_end_of_line(&(), ctx));
            assert_eq!(
                view.read(app).selection_ranges(app.as_ref()),
                &[
                    DisplayPoint::new(0, 3)..DisplayPoint::new(0, 3),
                    DisplayPoint::new(1, 5)..DisplayPoint::new(1, 5),
                ]
            );

            view.update(app, |view, ctx| {
                view.move_left(&(), ctx);
                view.select_to_beginning_of_line(&true, ctx);
            });
            assert_eq!(
                view.read(app).selection_ranges(app.as_ref()),
                &[
                    DisplayPoint::new(0, 2)..DisplayPoint::new(0, 0),
                    DisplayPoint::new(1, 4)..DisplayPoint::new(1, 2),
                ]
            );

            view.update(app, |view, ctx| {
                view.select_to_beginning_of_line(&true, ctx)
            });
            assert_eq!(
                view.read(app).selection_ranges(app.as_ref()),
                &[
                    DisplayPoint::new(0, 2)..DisplayPoint::new(0, 0),
                    DisplayPoint::new(1, 4)..DisplayPoint::new(1, 0),
                ]
            );

            view.update(app, |view, ctx| {
                view.select_to_beginning_of_line(&true, ctx)
            });
            assert_eq!(
                view.read(app).selection_ranges(app.as_ref()),
                &[
                    DisplayPoint::new(0, 2)..DisplayPoint::new(0, 0),
                    DisplayPoint::new(1, 4)..DisplayPoint::new(1, 2),
                ]
            );

            view.update(app, |view, ctx| view.select_to_end_of_line(&(), ctx));
            assert_eq!(
                view.read(app).selection_ranges(app.as_ref()),
                &[
                    DisplayPoint::new(0, 2)..DisplayPoint::new(0, 3),
                    DisplayPoint::new(1, 4)..DisplayPoint::new(1, 5),
                ]
            );

            view.update(app, |view, ctx| view.delete_to_end_of_line(&(), ctx));
            assert_eq!(view.read(app).text(app.as_ref()), "ab\n  de");
            assert_eq!(
                view.read(app).selection_ranges(app.as_ref()),
                &[
                    DisplayPoint::new(0, 2)..DisplayPoint::new(0, 2),
                    DisplayPoint::new(1, 4)..DisplayPoint::new(1, 4),
                ]
            );

            view.update(app, |view, ctx| view.delete_to_beginning_of_line(&(), ctx));
            assert_eq!(view.read(app).text(app.as_ref()), "\n");
            assert_eq!(
                view.read(app).selection_ranges(app.as_ref()),
                &[
                    DisplayPoint::new(0, 0)..DisplayPoint::new(0, 0),
                    DisplayPoint::new(1, 0)..DisplayPoint::new(1, 0),
                ]
            );
        });
    }

    #[test]
    fn test_prev_next_word_boundary() {
        App::test((), |app| {
            let buffer =
                app.add_model(|_| Buffer::new(0, "use std::str::{foo, bar}\n\n  {baz.qux()}"));
            let settings = settings::channel(&app.font_cache()).unwrap().1;
            let (_, view) =
                app.add_window(|ctx| BufferView::for_buffer(buffer, None, settings, ctx));
            view.update(app, |view, ctx| {
                view.select_display_ranges(
                    &[
                        DisplayPoint::new(0, 11)..DisplayPoint::new(0, 11),
                        DisplayPoint::new(2, 4)..DisplayPoint::new(2, 4),
                    ],
                    ctx,
                )
                .unwrap();
            });

            view.update(app, |view, ctx| {
                view.move_to_previous_word_boundary(&(), ctx)
            });
            assert_eq!(
                view.read(app).selection_ranges(app.as_ref()),
                &[
                    DisplayPoint::new(0, 9)..DisplayPoint::new(0, 9),
                    DisplayPoint::new(2, 3)..DisplayPoint::new(2, 3),
                ]
            );

            view.update(app, |view, ctx| {
                view.move_to_previous_word_boundary(&(), ctx)
            });
            assert_eq!(
                view.read(app).selection_ranges(app.as_ref()),
                &[
                    DisplayPoint::new(0, 7)..DisplayPoint::new(0, 7),
                    DisplayPoint::new(2, 2)..DisplayPoint::new(2, 2),
                ]
            );

            view.update(app, |view, ctx| {
                view.move_to_previous_word_boundary(&(), ctx)
            });
            assert_eq!(
                view.read(app).selection_ranges(app.as_ref()),
                &[
                    DisplayPoint::new(0, 4)..DisplayPoint::new(0, 4),
                    DisplayPoint::new(2, 0)..DisplayPoint::new(2, 0),
                ]
            );

            view.update(app, |view, ctx| {
                view.move_to_previous_word_boundary(&(), ctx)
            });
            assert_eq!(
                view.read(app).selection_ranges(app.as_ref()),
                &[
                    DisplayPoint::new(0, 3)..DisplayPoint::new(0, 3),
                    DisplayPoint::new(1, 0)..DisplayPoint::new(1, 0),
                ]
            );

            view.update(app, |view, ctx| {
                view.move_to_previous_word_boundary(&(), ctx)
            });
            assert_eq!(
                view.read(app).selection_ranges(app.as_ref()),
                &[
                    DisplayPoint::new(0, 0)..DisplayPoint::new(0, 0),
                    DisplayPoint::new(0, 24)..DisplayPoint::new(0, 24),
                ]
            );

            view.update(app, |view, ctx| {
                view.move_to_previous_word_boundary(&(), ctx)
            });
            assert_eq!(
                view.read(app).selection_ranges(app.as_ref()),
                &[
                    DisplayPoint::new(0, 0)..DisplayPoint::new(0, 0),
                    DisplayPoint::new(0, 23)..DisplayPoint::new(0, 23),
                ]
            );

            view.update(app, |view, ctx| view.move_to_next_word_boundary(&(), ctx));
            assert_eq!(
                view.read(app).selection_ranges(app.as_ref()),
                &[
                    DisplayPoint::new(0, 3)..DisplayPoint::new(0, 3),
                    DisplayPoint::new(0, 24)..DisplayPoint::new(0, 24),
                ]
            );

            view.update(app, |view, ctx| view.move_to_next_word_boundary(&(), ctx));
            assert_eq!(
                view.read(app).selection_ranges(app.as_ref()),
                &[
                    DisplayPoint::new(0, 4)..DisplayPoint::new(0, 4),
                    DisplayPoint::new(1, 0)..DisplayPoint::new(1, 0),
                ]
            );

            view.update(app, |view, ctx| view.move_to_next_word_boundary(&(), ctx));
            assert_eq!(
                view.read(app).selection_ranges(app.as_ref()),
                &[
                    DisplayPoint::new(0, 7)..DisplayPoint::new(0, 7),
                    DisplayPoint::new(2, 0)..DisplayPoint::new(2, 0),
                ]
            );

            view.update(app, |view, ctx| view.move_to_next_word_boundary(&(), ctx));
            assert_eq!(
                view.read(app).selection_ranges(app.as_ref()),
                &[
                    DisplayPoint::new(0, 9)..DisplayPoint::new(0, 9),
                    DisplayPoint::new(2, 2)..DisplayPoint::new(2, 2),
                ]
            );

            view.update(app, |view, ctx| {
                view.move_right(&(), ctx);
                view.select_to_previous_word_boundary(&(), ctx);
            });
            assert_eq!(
                view.read(app).selection_ranges(app.as_ref()),
                &[
                    DisplayPoint::new(0, 10)..DisplayPoint::new(0, 9),
                    DisplayPoint::new(2, 3)..DisplayPoint::new(2, 2),
                ]
            );

            view.update(app, |view, ctx| {
                view.select_to_previous_word_boundary(&(), ctx)
            });
            assert_eq!(
                view.read(app).selection_ranges(app.as_ref()),
                &[
                    DisplayPoint::new(0, 10)..DisplayPoint::new(0, 7),
                    DisplayPoint::new(2, 3)..DisplayPoint::new(2, 0),
                ]
            );

            view.update(app, |view, ctx| view.select_to_next_word_boundary(&(), ctx));
            assert_eq!(
                view.read(app).selection_ranges(app.as_ref()),
                &[
                    DisplayPoint::new(0, 10)..DisplayPoint::new(0, 9),
                    DisplayPoint::new(2, 3)..DisplayPoint::new(2, 2),
                ]
            );

            view.update(app, |view, ctx| view.delete_to_next_word_boundary(&(), ctx));
            assert_eq!(
                view.read(app).text(app.as_ref()),
                "use std::s::{foo, bar}\n\n  {az.qux()}"
            );
            assert_eq!(
                view.read(app).selection_ranges(app.as_ref()),
                &[
                    DisplayPoint::new(0, 10)..DisplayPoint::new(0, 10),
                    DisplayPoint::new(2, 3)..DisplayPoint::new(2, 3),
                ]
            );

            view.update(app, |view, ctx| {
                view.delete_to_previous_word_boundary(&(), ctx)
            });
            assert_eq!(
                view.read(app).text(app.as_ref()),
                "use std::::{foo, bar}\n\n  az.qux()}"
            );
            assert_eq!(
                view.read(app).selection_ranges(app.as_ref()),
                &[
                    DisplayPoint::new(0, 9)..DisplayPoint::new(0, 9),
                    DisplayPoint::new(2, 2)..DisplayPoint::new(2, 2),
                ]
            );
        });
    }

    #[test]
    fn test_backspace() {
        App::test((), |app| {
            let buffer = app.add_model(|_| {
                Buffer::new(0, "one two three\nfour five six\nseven eight nine\nten\n")
            });
            let settings = settings::channel(&app.font_cache()).unwrap().1;
            let (_, view) =
                app.add_window(|ctx| BufferView::for_buffer(buffer.clone(), None, settings, ctx));

            view.update(app, |view, ctx| {
                view.select_display_ranges(
                    &[
                        // an empty selection - the preceding character is deleted
                        DisplayPoint::new(0, 2)..DisplayPoint::new(0, 2),
                        // one character selected - it is deleted
                        DisplayPoint::new(1, 4)..DisplayPoint::new(1, 3),
                        // a line suffix selected - it is deleted
                        DisplayPoint::new(2, 6)..DisplayPoint::new(3, 0),
                    ],
                    ctx,
                )
                .unwrap();
                view.backspace(&(), ctx);
            });

            assert_eq!(
                buffer.read(app).text(),
                "oe two three\nfou five six\nseven ten\n"
            );
        })
    }

    #[test]
    fn test_delete() {
        App::test((), |app| {
            let buffer = app.add_model(|_| {
                Buffer::new(0, "one two three\nfour five six\nseven eight nine\nten\n")
            });
            let settings = settings::channel(&app.font_cache()).unwrap().1;
            let (_, view) =
                app.add_window(|ctx| BufferView::for_buffer(buffer.clone(), None, settings, ctx));

            view.update(app, |view, ctx| {
                view.select_display_ranges(
                    &[
                        // an empty selection - the following character is deleted
                        DisplayPoint::new(0, 2)..DisplayPoint::new(0, 2),
                        // one character selected - it is deleted
                        DisplayPoint::new(1, 4)..DisplayPoint::new(1, 3),
                        // a line suffix selected - it is deleted
                        DisplayPoint::new(2, 6)..DisplayPoint::new(3, 0),
                    ],
                    ctx,
                )
                .unwrap();
                view.delete(&(), ctx);
            });

            assert_eq!(
                buffer.read(app).text(),
                "on two three\nfou five six\nseven ten\n"
            );
        })
    }

    #[test]
    fn test_delete_line() {
        App::test((), |app| {
            let settings = settings::channel(&app.font_cache()).unwrap().1;
            let buffer = app.add_model(|_| Buffer::new(0, "abc\ndef\nghi\n"));
            let (_, view) =
                app.add_window(|ctx| BufferView::for_buffer(buffer, None, settings, ctx));
            view.update(app, |view, ctx| {
                view.select_display_ranges(
                    &[
                        DisplayPoint::new(0, 1)..DisplayPoint::new(0, 1),
                        DisplayPoint::new(1, 0)..DisplayPoint::new(1, 1),
                        DisplayPoint::new(3, 0)..DisplayPoint::new(3, 0),
                    ],
                    ctx,
                )
                .unwrap();
                view.delete_line(&(), ctx);
            });
            assert_eq!(view.read(app).text(app.as_ref()), "ghi");
            assert_eq!(
                view.read(app).selection_ranges(app.as_ref()),
                vec![
                    DisplayPoint::new(0, 0)..DisplayPoint::new(0, 0),
                    DisplayPoint::new(0, 1)..DisplayPoint::new(0, 1)
                ]
            );

            let settings = settings::channel(&app.font_cache()).unwrap().1;
            let buffer = app.add_model(|_| Buffer::new(0, "abc\ndef\nghi\n"));
            let (_, view) =
                app.add_window(|ctx| BufferView::for_buffer(buffer, None, settings, ctx));
            view.update(app, |view, ctx| {
                view.select_display_ranges(
                    &[DisplayPoint::new(2, 0)..DisplayPoint::new(0, 1)],
                    ctx,
                )
                .unwrap();
                view.delete_line(&(), ctx);
            });
            assert_eq!(view.read(app).text(app.as_ref()), "ghi\n");
            assert_eq!(
                view.read(app).selection_ranges(app.as_ref()),
                vec![DisplayPoint::new(0, 1)..DisplayPoint::new(0, 1)]
            );
        });
    }

    #[test]
    fn test_duplicate_line() {
        App::test((), |app| {
            let settings = settings::channel(&app.font_cache()).unwrap().1;
            let buffer = app.add_model(|_| Buffer::new(0, "abc\ndef\nghi\n"));
            let (_, view) =
                app.add_window(|ctx| BufferView::for_buffer(buffer, None, settings, ctx));
            view.update(app, |view, ctx| {
                view.select_display_ranges(
                    &[
                        DisplayPoint::new(0, 0)..DisplayPoint::new(0, 1),
                        DisplayPoint::new(0, 2)..DisplayPoint::new(0, 2),
                        DisplayPoint::new(1, 0)..DisplayPoint::new(1, 0),
                        DisplayPoint::new(3, 0)..DisplayPoint::new(3, 0),
                    ],
                    ctx,
                )
                .unwrap();
                view.duplicate_line(&(), ctx);
            });
            assert_eq!(
                view.read(app).text(app.as_ref()),
                "abc\nabc\ndef\ndef\nghi\n\n"
            );
            assert_eq!(
                view.read(app).selection_ranges(app.as_ref()),
                vec![
                    DisplayPoint::new(1, 0)..DisplayPoint::new(1, 1),
                    DisplayPoint::new(1, 2)..DisplayPoint::new(1, 2),
                    DisplayPoint::new(3, 0)..DisplayPoint::new(3, 0),
                    DisplayPoint::new(6, 0)..DisplayPoint::new(6, 0),
                ]
            );

            let settings = settings::channel(&app.font_cache()).unwrap().1;
            let buffer = app.add_model(|_| Buffer::new(0, "abc\ndef\nghi\n"));
            let (_, view) =
                app.add_window(|ctx| BufferView::for_buffer(buffer, None, settings, ctx));
            view.update(app, |view, ctx| {
                view.select_display_ranges(
                    &[
                        DisplayPoint::new(0, 1)..DisplayPoint::new(1, 1),
                        DisplayPoint::new(1, 2)..DisplayPoint::new(2, 1),
                    ],
                    ctx,
                )
                .unwrap();
                view.duplicate_line(&(), ctx);
            });
            assert_eq!(
                view.read(app).text(app.as_ref()),
                "abc\ndef\nghi\nabc\ndef\nghi\n"
            );
            assert_eq!(
                view.read(app).selection_ranges(app.as_ref()),
                vec![
                    DisplayPoint::new(3, 1)..DisplayPoint::new(4, 1),
                    DisplayPoint::new(4, 2)..DisplayPoint::new(5, 1),
                ]
            );
        });
    }

    #[test]
    fn test_clipboard() {
        App::test((), |app| {
            let buffer = app.add_model(|_| Buffer::new(0, "one two three four five six "));
            let settings = settings::channel(&app.font_cache()).unwrap().1;
            let view = app
                .add_window(|ctx| BufferView::for_buffer(buffer.clone(), None, settings, ctx))
                .1;

            // Cut with three selections. Clipboard text is divided into three slices.
            view.update(app, |view, ctx| {
                view.select_ranges(vec![0..4, 8..14, 19..24], false, ctx);
                view.cut(&(), ctx);
            });
            assert_eq!(view.read(app).text(app.as_ref()), "two four six ");

            // Paste with three cursors. Each cursor pastes one slice of the clipboard text.
            view.update(app, |view, ctx| {
                view.select_ranges(vec![4..4, 9..9, 13..13], false, ctx);
                view.paste(&(), ctx);
            });
            assert_eq!(
                view.read(app).text(app.as_ref()),
                "two one four three six five "
            );
            assert_eq!(
                view.read(app).selection_ranges(app.as_ref()),
                &[
                    DisplayPoint::new(0, 8)..DisplayPoint::new(0, 8),
                    DisplayPoint::new(0, 19)..DisplayPoint::new(0, 19),
                    DisplayPoint::new(0, 28)..DisplayPoint::new(0, 28)
                ]
            );

            // Paste again but with only two cursors. Since the number of cursors doesn't
            // match the number of slices in the clipboard, the entire clipboard text
            // is pasted at each cursor.
            view.update(app, |view, ctx| {
                view.select_ranges(vec![0..0, 28..28], false, ctx);
                view.insert(&"( ".to_string(), ctx);
                view.paste(&(), ctx);
                view.insert(&") ".to_string(), ctx);
            });
            assert_eq!(
                view.read(app).text(app.as_ref()),
                "( one three five ) two one four three six five ( one three five ) "
            );

            view.update(app, |view, ctx| {
                view.select_ranges(vec![0..0], false, ctx);
                view.insert(&"123\n4567\n89\n".to_string(), ctx);
            });
            assert_eq!(
                view.read(app).text(app.as_ref()),
                "123\n4567\n89\n( one three five ) two one four three six five ( one three five ) "
            );

            // Cut with three selections, one of which is full-line.
            view.update(app, |view, ctx| {
                view.select_display_ranges(
                    &[
                        DisplayPoint::new(0, 1)..DisplayPoint::new(0, 2),
                        DisplayPoint::new(1, 1)..DisplayPoint::new(1, 1),
                        DisplayPoint::new(2, 0)..DisplayPoint::new(2, 1),
                    ],
                    ctx,
                )
                .unwrap();
                view.cut(&(), ctx);
            });
            assert_eq!(
                view.read(app).text(app.as_ref()),
                "13\n9\n( one three five ) two one four three six five ( one three five ) "
            );

            // Paste with three selections, noticing how the copied selection that was full-line
            // gets inserted before the second cursor.
            view.update(app, |view, ctx| {
                view.select_display_ranges(
                    &[
                        DisplayPoint::new(0, 1)..DisplayPoint::new(0, 1),
                        DisplayPoint::new(1, 1)..DisplayPoint::new(1, 1),
                        DisplayPoint::new(2, 2)..DisplayPoint::new(2, 3),
                    ],
                    ctx,
                )
                .unwrap();
                view.paste(&(), ctx);
            });
            assert_eq!(
                view.read(app).text(app.as_ref()),
                "123\n4567\n9\n( 8ne three five ) two one four three six five ( one three five ) "
            );
            assert_eq!(
                view.read(app).selection_ranges(app.as_ref()),
                &[
                    DisplayPoint::new(0, 2)..DisplayPoint::new(0, 2),
                    DisplayPoint::new(2, 1)..DisplayPoint::new(2, 1),
                    DisplayPoint::new(3, 3)..DisplayPoint::new(3, 3),
                ]
            );

            // Copy with a single cursor only, which writes the whole line into the clipboard.
            view.update(app, |view, ctx| {
                view.select_display_ranges(
                    &[DisplayPoint::new(0, 1)..DisplayPoint::new(0, 1)],
                    ctx,
                )
                .unwrap();
                view.copy(&(), ctx);
            });

            // Paste with three selections, noticing how the copied full-line selection is inserted
            // before the empty selections but replaces the selection that is non-empty.
            view.update(app, |view, ctx| {
                view.select_display_ranges(
                    &[
                        DisplayPoint::new(0, 1)..DisplayPoint::new(0, 1),
                        DisplayPoint::new(1, 0)..DisplayPoint::new(1, 2),
                        DisplayPoint::new(2, 1)..DisplayPoint::new(2, 1),
                    ],
                    ctx,
                )
                .unwrap();
                view.paste(&(), ctx);
            });
            assert_eq!(
                view.read(app).text(app.as_ref()),
                "123\n123\n123\n67\n123\n9\n( 8ne three five ) two one four three six five ( one three five ) "
            );
            assert_eq!(
                view.read(app).selection_ranges(app.as_ref()),
                &[
                    DisplayPoint::new(1, 1)..DisplayPoint::new(1, 1),
                    DisplayPoint::new(3, 0)..DisplayPoint::new(3, 0),
                    DisplayPoint::new(5, 1)..DisplayPoint::new(5, 1),
                ]
            );
        });
    }

    #[test]
    fn test_select_all() {
        App::test((), |app| {
            let buffer = app.add_model(|_| Buffer::new(0, "abc\nde\nfgh"));
            let settings = settings::channel(&app.font_cache()).unwrap().1;
            let (_, view) =
                app.add_window(|ctx| BufferView::for_buffer(buffer, None, settings, ctx));
            view.update(app, |b, ctx| b.select_all(&(), ctx));
            assert_eq!(
                view.read(app).selection_ranges(app.as_ref()),
                &[DisplayPoint::new(0, 0)..DisplayPoint::new(2, 3)]
            );
        });
    }

    impl BufferView {
        fn selection_ranges(&self, app: &AppContext) -> Vec<Range<DisplayPoint>> {
            self.selections_in_range(DisplayPoint::zero()..self.max_point(app), app)
                .collect::<Vec<_>>()
        }
    }
}<|MERGE_RESOLUTION|>--- conflicted
+++ resolved
@@ -254,12 +254,8 @@
 pub struct BufferView {
     handle: WeakViewHandle<Self>,
     buffer: ModelHandle<Buffer>,
-<<<<<<< HEAD
+    file: Option<FileHandle>,
     display_map: DisplayMap,
-=======
-    file: Option<FileHandle>,
-    display_map: ModelHandle<DisplayMap>,
->>>>>>> 2ce9f271
     selection_set_id: SelectionSetId,
     pending_selection: Option<Selection>,
     scroll_position: Mutex<Vector2F>,
@@ -300,22 +296,11 @@
 
         ctx.observe_model(&buffer, Self::on_buffer_changed);
         ctx.subscribe_to_model(&buffer, Self::on_buffer_event);
-<<<<<<< HEAD
         let display_map = DisplayMap::new(
             buffer.clone(),
             smol::block_on(settings.read()).tab_size,
             ctx.as_ref(),
         );
-=======
-        let display_map = ctx.add_model(|ctx| {
-            DisplayMap::new(
-                buffer.clone(),
-                smol::block_on(settings.read()).tab_size,
-                ctx,
-            )
-        });
-        ctx.observe_model(&display_map, Self::on_display_map_changed);
->>>>>>> 2ce9f271
 
         let (selection_set_id, _) = buffer.update(ctx, |buffer, ctx| {
             buffer.add_selection_set(
