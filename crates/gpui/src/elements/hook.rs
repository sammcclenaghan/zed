use std::ops::Range;

use crate::{
    geometry::{rect::RectF, vector::Vector2F},
    json::json,
<<<<<<< HEAD
    AnyElement, Element, LayoutContext, PaintContext, SizeConstraint, ViewContext,
=======
    AnyElement, Element, SizeConstraint, ViewContext,
>>>>>>> c3a3543e
};

pub struct Hook<V> {
    child: AnyElement<V>,
    after_layout: Option<Box<dyn FnMut(Vector2F, &mut ViewContext<V>)>>,
}

impl<V: 'static> Hook<V> {
    pub fn new(child: impl Element<V>) -> Self {
        Self {
            child: child.into_any(),
            after_layout: None,
        }
    }

    pub fn on_after_layout(
        mut self,
        f: impl 'static + FnMut(Vector2F, &mut ViewContext<V>),
    ) -> Self {
        self.after_layout = Some(Box::new(f));
        self
    }
}

impl<V: 'static> Element<V> for Hook<V> {
    type LayoutState = ();
    type PaintState = ();

    fn layout(
        &mut self,
        constraint: SizeConstraint,
        view: &mut V,
        cx: &mut ViewContext<V>,
    ) -> (Vector2F, Self::LayoutState) {
        let size = self.child.layout(constraint, view, cx);
        if let Some(handler) = self.after_layout.as_mut() {
            handler(size, cx);
        }
        (size, ())
    }

    fn paint(
        &mut self,
        bounds: RectF,
        visible_bounds: RectF,
        _: &mut Self::LayoutState,
        view: &mut V,
        cx: &mut ViewContext<V>,
    ) {
        self.child.paint(bounds.origin(), visible_bounds, view, cx);
    }

    fn rect_for_text_range(
        &self,
        range_utf16: Range<usize>,
        _: RectF,
        _: RectF,
        _: &Self::LayoutState,
        _: &Self::PaintState,
        view: &V,
        cx: &ViewContext<V>,
    ) -> Option<RectF> {
        self.child.rect_for_text_range(range_utf16, view, cx)
    }

    fn debug(
        &self,
        _: RectF,
        _: &Self::LayoutState,
        _: &Self::PaintState,
        view: &V,
        cx: &ViewContext<V>,
    ) -> serde_json::Value {
        json!({
            "type": "Hooks",
            "child": self.child.debug(view, cx),
        })
    }
}<|MERGE_RESOLUTION|>--- conflicted
+++ resolved
@@ -3,11 +3,7 @@
 use crate::{
     geometry::{rect::RectF, vector::Vector2F},
     json::json,
-<<<<<<< HEAD
-    AnyElement, Element, LayoutContext, PaintContext, SizeConstraint, ViewContext,
-=======
     AnyElement, Element, SizeConstraint, ViewContext,
->>>>>>> c3a3543e
 };
 
 pub struct Hook<V> {
